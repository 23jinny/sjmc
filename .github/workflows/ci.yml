name: CI

on:
  # allows us to run workflows manually
  workflow_dispatch:

  pull_request:
    branches:
      - develop
      - master
  push:
    branches:
      - develop
      - master

env:
  MPI_DIR: /usr
  HDF5_ROOT: /usr
  OMP_NUM_THREADS: 2
  COVERALLS_PARALLEL: true
  GITHUB_TOKEN: ${{ secrets.GITHUB_TOKEN }}

jobs:
  main:
    runs-on: ubuntu-20.04
    strategy:
      matrix:
        python-version: ['3.10']
        mpi: [n, y]
        omp: [n, y]
        dagmc: [n]
        libmesh: [n]
        event: [n]
        vectfit: [n]

        include:
          - python-version: 3.7
<<<<<<< HEAD
=======
            omp: n
            mpi: n
          - python-version: 3.8
            omp: n
            mpi: n
          - python-version: 3.9
>>>>>>> de636b42
            omp: n
            mpi: n
          - dagmc: y
            python-version: '3.10'
            mpi: y
            omp: y
          - libmesh: y
            python-version: '3.10'
            mpi: y
            omp: y
          - libmesh: y
            python-version: '3.10'
            mpi: n
            omp: y
          - event: y
            python-version: '3.10'
            omp: y
            mpi: n
          - vectfit: y
            python-version: '3.10'
            omp: n
            mpi: y
    name: "Python ${{ matrix.python-version }} (omp=${{ matrix.omp }},
      mpi=${{ matrix.mpi }}, dagmc=${{ matrix.dagmc }},
      libmesh=${{ matrix.libmesh }}, event=${{ matrix.event }}
      vectfit=${{ matrix.vectfit }})"

    env:
      MPI: ${{ matrix.mpi }}
      PHDF5: ${{ matrix.mpi }}
      OMP: ${{ matrix.omp }}
      DAGMC: ${{ matrix.dagmc }}
      EVENT: ${{ matrix.event }}
      VECTFIT: ${{ matrix.vectfit }}
      LIBMESH: ${{ matrix.libmesh }}

    steps:
      - uses: actions/checkout@v2

      - name: Set up Python ${{ matrix.python-version }}
        uses: actions/setup-python@v4
        with:
          python-version: ${{ matrix.python-version }}

      - name: Environment Variables
        run: |
          echo "DAGMC_ROOT=$HOME/DAGMC"
          echo "OPENMC_CROSS_SECTIONS=$HOME/nndc_hdf5/cross_sections.xml" >> $GITHUB_ENV
          echo "OPENMC_ENDF_DATA=$HOME/endf-b-vii.1" >> $GITHUB_ENV

      - name: Apt dependencies
        shell: bash
        run: |
          sudo apt -y update
          sudo apt install -y libpng-dev \
                              libmpich-dev \
                              libnetcdf-dev \
                              libpnetcdf-dev \
                              libhdf5-serial-dev \
                              libhdf5-mpich-dev \
                              libeigen3-dev
          sudo update-alternatives --set mpi /usr/bin/mpicc.mpich
          sudo update-alternatives --set mpirun /usr/bin/mpirun.mpich
          sudo update-alternatives --set mpi-x86_64-linux-gnu /usr/include/x86_64-linux-gnu/mpich

      - name: install
        shell: bash
        run: |
          echo "$HOME/NJOY2016/build" >> $GITHUB_PATH
          $GITHUB_WORKSPACE/tools/ci/gha-install.sh

      - name: before
        shell: bash
        run: $GITHUB_WORKSPACE/tools/ci/gha-before-script.sh

      - name: test
        shell: bash
        run: $GITHUB_WORKSPACE/tools/ci/gha-script.sh

      - name: after_success
        shell: bash
        run: |
          cpp-coveralls -i src -i include -e src/external --exclude-pattern "/usr/*" --dump cpp_cov.json
          coveralls --merge=cpp_cov.json --service=github

  finish:
    needs: main
    runs-on: ubuntu-latest
    steps:
      - name: Coveralls Finished
        uses: coverallsapp/github-action@master
        with:
          github-token: ${{ secrets.github_token }}
          parallel-finished: true<|MERGE_RESOLUTION|>--- conflicted
+++ resolved
@@ -35,15 +35,12 @@
 
         include:
           - python-version: 3.7
-<<<<<<< HEAD
-=======
             omp: n
             mpi: n
           - python-version: 3.8
             omp: n
             mpi: n
           - python-version: 3.9
->>>>>>> de636b42
             omp: n
             mpi: n
           - dagmc: y
