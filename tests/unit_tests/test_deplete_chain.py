"""Tests for openmc.deplete.Chain class."""

from collections.abc import Mapping
import os
from pathlib import Path

import numpy as np
from openmc.data import zam, ATOMIC_SYMBOL
from openmc.deplete import comm, Chain, reaction_rates, nuclide
import pytest

from tests import cdtemp

_ENDF_DATA = Path(os.environ['OPENMC_ENDF_DATA'])

_TEST_CHAIN = """\
<depletion_chain>
  <nuclide name="A" half_life="23652.0" decay_modes="2" decay_energy="0.0" reactions="1">
    <decay type="beta1" target="B" branching_ratio="0.6"/>
    <decay type="beta2" target="C" branching_ratio="0.4"/>
    <reaction type="(n,gamma)" Q="0.0" target="C"/>
  </nuclide>
  <nuclide name="B" half_life="32904.0" decay_modes="1" decay_energy="0.0" reactions="1">
    <decay type="beta" target="A" branching_ratio="1.0"/>
    <reaction type="(n,gamma)" Q="0.0" target="C"/>
  </nuclide>
  <nuclide name="C" reactions="3">
    <reaction type="fission" Q="200000000.0"/>
    <reaction type="(n,gamma)" Q="0.0" target="A" branching_ratio="0.7"/>
    <reaction type="(n,gamma)" Q="0.0" target="B" branching_ratio="0.3"/>
    <neutron_fission_yields>
      <energies>0.0253</energies>
      <fission_yields energy="0.0253">
        <products>A B</products>
        <data>0.0292737 0.002566345</data>
      </fission_yields>
    </neutron_fission_yields>
  </nuclide>
</depletion_chain>
"""


@pytest.fixture(scope='module')
def simple_chain():
    with cdtemp():
        with open('chain_test.xml', 'w') as fh:
            fh.write(_TEST_CHAIN)
        yield Chain.from_xml('chain_test.xml')


def test_init():
    """Test depletion chain initialization."""
    chain = Chain()

    assert isinstance(chain.nuclides, list)
    assert isinstance(chain.nuclide_dict, Mapping)


def test_len():
    """Test depletion chain length."""
    chain = Chain()
    chain.nuclides = ["NucA", "NucB", "NucC"]

    assert len(chain) == 3


def test_from_endf():
    """Test depletion chain building from ENDF files"""
    decay_data = (_ENDF_DATA / 'decay').glob('*.endf')
    fpy_data = (_ENDF_DATA / 'nfy').glob('*.endf')
    neutron_data = (_ENDF_DATA / 'neutrons').glob('*.endf')
    chain = Chain.from_endf(decay_data, fpy_data, neutron_data)

    assert len(chain) == len(chain.nuclides) == len(chain.nuclide_dict) == 3820
    for nuc in chain.nuclides:
        assert nuc == chain[nuc.name]


def test_from_xml(simple_chain):
    """Read chain_test.xml and ensure all values are correct."""
    # Unfortunately, this routine touches a lot of the code, but most of
    # the components external to depletion_chain.py are simple storage
    # types.

    chain = simple_chain

    # Basic checks
    assert len(chain) == 3

    # A tests
    nuc = chain["A"]

    assert nuc.name == "A"
    assert nuc.half_life == 2.36520E+04
    assert nuc.n_decay_modes == 2
    modes = nuc.decay_modes
    assert [m.target for m in modes] == ["B", "C"]
    assert [m.type for m in modes] == ["beta1", "beta2"]
    assert [m.branching_ratio for m in modes] == [0.6, 0.4]
    assert nuc.n_reaction_paths == 1
    assert [r.target for r in nuc.reactions] == ["C"]
    assert [r.type for r in nuc.reactions] == ["(n,gamma)"]
    assert [r.branching_ratio for r in nuc.reactions] == [1.0]

    # B tests
    nuc = chain["B"]

    assert nuc.name == "B"
    assert nuc.half_life == 3.29040E+04
    assert nuc.n_decay_modes == 1
    modes = nuc.decay_modes
    assert [m.target for m in modes] == ["A"]
    assert [m.type for m in modes] == ["beta"]
    assert [m.branching_ratio for m in modes] == [1.0]
    assert nuc.n_reaction_paths == 1
    assert [r.target for r in nuc.reactions] == ["C"]
    assert [r.type for r in nuc.reactions] == ["(n,gamma)"]
    assert [r.branching_ratio for r in nuc.reactions] == [1.0]

    # C tests
    nuc = chain["C"]

    assert nuc.name == "C"
    assert nuc.n_decay_modes == 0
    assert nuc.n_reaction_paths == 3
    assert [r.target for r in nuc.reactions] == [None, "A", "B"]
    assert [r.type for r in nuc.reactions] == ["fission", "(n,gamma)", "(n,gamma)"]
    assert [r.branching_ratio for r in nuc.reactions] == [1.0, 0.7, 0.3]

    # Yield tests
    assert nuc.yield_energies == [0.0253]
    assert list(nuc.yield_data) == [0.0253]
    assert nuc.yield_data[0.0253] == [("A", 0.0292737), ("B", 0.002566345)]


def test_export_to_xml(run_in_tmpdir):
    """Test writing a depletion chain to XML."""

    # Prevent different MPI ranks from conflicting
    filename = 'test{}.xml'.format(comm.rank)

    A = nuclide.Nuclide()
    A.name = "A"
    A.half_life = 2.36520e4
    A.decay_modes = [
        nuclide.DecayTuple("beta1", "B", 0.6),
        nuclide.DecayTuple("beta2", "C", 0.4)
    ]
    A.reactions = [nuclide.ReactionTuple("(n,gamma)", "C", 0.0, 1.0)]

    B = nuclide.Nuclide()
    B.name = "B"
    B.half_life = 3.29040e4
    B.decay_modes = [nuclide.DecayTuple("beta", "A", 1.0)]
    B.reactions = [nuclide.ReactionTuple("(n,gamma)", "C", 0.0, 1.0)]

    C = nuclide.Nuclide()
    C.name = "C"
    C.reactions = [
        nuclide.ReactionTuple("fission", None, 2.0e8, 1.0),
        nuclide.ReactionTuple("(n,gamma)", "A", 0.0, 0.7),
        nuclide.ReactionTuple("(n,gamma)", "B", 0.0, 0.3)
    ]
    C.yield_energies = [0.0253]
    C.yield_data = {0.0253: [("A", 0.0292737), ("B", 0.002566345)]}

    chain = Chain()
    chain.nuclides = [A, B, C]
    chain.export_to_xml(filename)

    chain_xml = open(filename, 'r').read()
    assert _TEST_CHAIN == chain_xml


def test_form_matrix(simple_chain):
    """ Using chain_test, and a dummy reaction rate, compute the matrix. """
    # Relies on test_from_xml passing.

    chain = simple_chain

    mats = ["10000", "10001"]
    nuclides = ["A", "B", "C"]

    react = reaction_rates.ReactionRates(mats, nuclides, chain.reactions)

    react.set("10000", "C", "fission", 1.0)
    react.set("10000", "A", "(n,gamma)", 2.0)
    react.set("10000", "B", "(n,gamma)", 3.0)
    react.set("10000", "C", "(n,gamma)", 4.0)

    mat = chain.form_matrix(react[0, :, :])
    # Loss A, decay, (n, gamma)
    mat00 = -np.log(2) / 2.36520E+04 - 2
    # A -> B, decay, 0.6 branching ratio
    mat10 = np.log(2) / 2.36520E+04 * 0.6
    # A -> C, decay, 0.4 branching ratio + (n,gamma)
    mat20 = np.log(2) / 2.36520E+04 * 0.4 + 2

    # B -> A, decay, 1.0 branching ratio
    mat01 = np.log(2)/3.29040E+04
    # Loss B, decay, (n, gamma)
    mat11 = -np.log(2)/3.29040E+04 - 3
    # B -> C, (n, gamma)
    mat21 = 3

    # C -> A fission, (n, gamma)
    mat02 = 0.0292737 * 1.0 + 4.0 * 0.7
    # C -> B fission, (n, gamma)
    mat12 = 0.002566345 * 1.0 + 4.0 * 0.3
    # Loss C, fission, (n, gamma)
    mat22 = -1.0 - 4.0

    assert mat[0, 0] == mat00
    assert mat[1, 0] == mat10
    assert mat[2, 0] == mat20
    assert mat[0, 1] == mat01
    assert mat[1, 1] == mat11
    assert mat[2, 1] == mat21
    assert mat[0, 2] == mat02
    assert mat[1, 2] == mat12
    assert mat[2, 2] == mat22


def test_getitem():
    """ Test nuc_by_ind converter function. """
    chain = Chain()
    chain.nuclides = ["NucA", "NucB", "NucC"]
    chain.nuclide_dict = {nuc: chain.nuclides.index(nuc)
                        for nuc in chain.nuclides}

    assert "NucA" == chain["NucA"]
    assert "NucB" == chain["NucB"]
    assert "NucC" == chain["NucC"]


def test_set_fiss_q():
    """Make sure new fission q values can be set on the chain"""
    new_q = {"U235": 2.0E8, "U238": 2.0E8, "U234": 5.0E7}
    chain_file = Path(__file__).parents[1] / "chain_simple.xml"
    mod_chain = Chain.from_xml(chain_file, new_q)
    for name, q in new_q.items():
        chain_nuc = mod_chain[name]
        for rx in chain_nuc.reactions:
            if rx.type == 'fission':
                assert rx.Q == q


def test_get_set_chain_br(simple_chain):
    """Test minor modifications to capture branch ratios"""
    expected = {"C": {"A": 0.7, "B": 0.3}}
    assert simple_chain.get_branch_ratios() == expected

    # safely modify
    new_chain = Chain.from_xml("chain_test.xml")
    new_br = {"C": {"A": 0.5, "B": 0.5}, "A": {"C": 0.99, "B": 0.01}}
    new_chain.set_branch_ratios(new_br)
    assert new_chain.get_branch_ratios() == new_br

    # write, re-read
    new_chain.export_to_xml("chain_mod.xml")
    assert Chain.from_xml("chain_mod.xml").get_branch_ratios() == new_br

    # Test non-strict [warn, not error] setting
    bad_br = {"B": {"X": 0.6, "A": 0.4}, "X": {"A": 0.5, "C": 0.5}}
    bad_br.update(new_br)
    new_chain.set_branch_ratios(bad_br, strict=False)
    assert new_chain.get_branch_ratios() == new_br

    # Ensure capture reactions are removed
    rem_br = {"A": {"C": 1.0}}
    new_chain.set_branch_ratios(rem_br)
    # A is not in returned dict because there is no branch
    assert "A" not in new_chain.get_branch_ratios()


def test_capture_branch_infer_ground():
    """Ensure the ground state is infered if not given"""
    # Make up a metastable capture transition:
    infer_br = {"Xe135": {"Xe136_m1": 0.5}}
    set_br = {"Xe135": {"Xe136": 0.5, "Xe136_m1": 0.5}}

    chain_file = Path(__file__).parents[1] / "chain_simple.xml"
    chain = Chain.from_xml(chain_file)

    # Create nuclide to be added into the chain
    xe136m = nuclide.Nuclide()
    xe136m.name = "Xe136_m1"

    chain.nuclides.append(xe136m)
    chain.nuclide_dict[xe136m.name] = len(chain.nuclides) - 1

    chain.set_branch_ratios(infer_br, "(n,gamma)")

    assert chain.get_branch_ratios("(n,gamma)") == set_br


def test_capture_branch_no_rxn():
    """Ensure capture reactions that don't exist aren't created"""
    u4br = {"U234": {"U235": 0.5, "U235_m1": 0.5}}

    chain_file = Path(__file__).parents[1] / "chain_simple.xml"
    chain = Chain.from_xml(chain_file)

    u5m = nuclide.Nuclide()
    u5m.name = "U235_m1"

    chain.nuclides.append(u5m)
    chain.nuclide_dict[u5m.name] = len(chain.nuclides) - 1

    with pytest.raises(AttributeError, match="U234"):
        chain.set_branch_ratios(u4br)


def test_capture_branch_failures(simple_chain):
    """Test failure modes for setting capture branch ratios"""

    # Parent isotope not present
    br = {"X": {"A": 0.6, "B": 0.7}}
    with pytest.raises(KeyError, match="X"):
        simple_chain.set_branch_ratios(br)

    # Product isotope not present
    br = {"C": {"X": 0.4, "A": 0.2, "B": 0.4}}
    with pytest.raises(KeyError, match="X"):
        simple_chain.set_branch_ratios(br)

    # Sum of ratios > 1.0
    br = {"C": {"A": 1.0, "B": 1.0}}
<<<<<<< HEAD
    with pytest.raises(ValueError, match=r"Sum of \(n,gamma\).*for C"):
        simple_chain.set_branch_ratios(br, "(n,gamma)")



def test_set_alpha_branches():
    """Test setting of alpha reaction branching ratios"""
    # Build a mock chain
    chain = Chain()

    parent = nuclide.Nuclide()
    parent.name = "A"

    he4 = nuclide.Nuclide()
    he4.name = "He4"

    ground_tgt = nuclide.Nuclide()
    ground_tgt.name = "B"

    meta_tgt = nuclide.Nuclide()
    meta_tgt.name = "B_m1"

    for ix, nuc in enumerate((parent, ground_tgt, meta_tgt, he4)):
        chain.nuclides.append(nuc)
        chain.nuclide_dict[nuc.name] = ix

    # add reactions to parent
    parent.reactions.append(nuclide.ReactionTuple(
        "(n,a)", ground_tgt.name, 1.0, 0.6))
    parent.reactions.append(nuclide.ReactionTuple(
        "(n,a)", meta_tgt.name, 1.0, 0.4))
    parent.reactions.append(nuclide.ReactionTuple(
        "(n,a)", he4.name, 1.0, 1.0))

    expected_ref = {"A": {"B": 0.6, "B_m1": 0.4}}

    assert chain.get_branch_ratios("(n,a)") == expected_ref

    # alter and check again

    altered = {"A": {"B": 0.5, "B_m1": 0.5}}

    chain.set_branch_ratios(altered, "(n,a)")
    assert chain.get_branch_ratios("(n,a)") == altered

    # make sure that alpha particle still produced
    for r in parent.reactions:
        if r.target == he4.name:
            break
    else:
        raise ValueError("Helium has been removed and should not have been")
=======
    with pytest.raises(ValueError, match="C ratios"):
        simple_chain.set_capture_branches(br)


def test_validate(simple_chain):
    """Test the validate method"""

    # current chain is invalid
    # fission yields do not sum to 2.0
    with pytest.raises(ValueError, match="Nuclide C.*fission yields"):
        simple_chain.validate(strict=True, tolerance=0.0)

    with pytest.warns(UserWarning) as record:
        assert not simple_chain.validate(strict=False, quiet=False, tolerance=0.0)
        assert not simple_chain.validate(strict=False, quiet=True, tolerance=0.0)
    assert len(record) == 1
    assert "Nuclide C" in record[0].message.args[0]

    # Fix fission yields but keep to restore later
    old_yields = simple_chain["C"].yield_data
    simple_chain["C"].yield_data = {0.0253: [("A", 1.4), ("B", 0.6)]}

    assert simple_chain.validate(strict=True, tolerance=0.0)
    with pytest.warns(None) as record:
        assert simple_chain.validate(strict=False, quiet=False, tolerance=0.0)
    assert len(record) == 0

    # Mess up "earlier" nuclide's reactions
    decay_mode = simple_chain["A"].decay_modes.pop()

    with pytest.raises(ValueError, match="Nuclide A.*decay mode"):
        simple_chain.validate(strict=True, tolerance=0.0)

    # restore old fission yields
    simple_chain["C"].yield_data = old_yields

    with pytest.warns(UserWarning) as record:
        assert not simple_chain.validate(strict=False, quiet=False, tolerance=0.0)
    assert len(record) == 2
    assert "Nuclide A" in record[0].message.args[0]
    assert "Nuclide C" in record[1].message.args[0]

    # restore decay modes
    simple_chain["A"].decay_modes.append(decay_mode)


def test_validate_inputs():
    c = Chain()

    with pytest.raises(TypeError, match="tolerance"):
        c.validate(tolerance=None)

    with pytest.raises(ValueError, match="tolerance"):
        c.validate(tolerance=-1)
>>>>>>> a0bff119
<|MERGE_RESOLUTION|>--- conflicted
+++ resolved
@@ -326,10 +326,8 @@
 
     # Sum of ratios > 1.0
     br = {"C": {"A": 1.0, "B": 1.0}}
-<<<<<<< HEAD
     with pytest.raises(ValueError, match=r"Sum of \(n,gamma\).*for C"):
         simple_chain.set_branch_ratios(br, "(n,gamma)")
-
 
 
 def test_set_alpha_branches():
@@ -378,9 +376,6 @@
             break
     else:
         raise ValueError("Helium has been removed and should not have been")
-=======
-    with pytest.raises(ValueError, match="C ratios"):
-        simple_chain.set_capture_branches(br)
 
 
 def test_validate(simple_chain):
@@ -432,5 +427,4 @@
         c.validate(tolerance=None)
 
     with pytest.raises(ValueError, match="tolerance"):
-        c.validate(tolerance=-1)
->>>>>>> a0bff119
+        c.validate(tolerance=-1)