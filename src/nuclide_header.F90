--- conflicted
+++ resolved
@@ -8,14 +8,10 @@
   use endf_header, only: Function1D
   use error,       only: fatal_error, warning
   use list_header, only: ListInt
-<<<<<<< HEAD
-  use scattdata_header
-=======
   use math,        only: evaluate_legendre, find_angle
   use product_header, only: AngleEnergyContainer
   use reaction_header, only: Reaction
   use stl_vector,  only: VectorInt
->>>>>>> 9c020cfb
   use string
   use urr_header, only: UrrData
   use xml_interface
@@ -81,131 +77,10 @@
                                        ! array; used at tally-time
 
   contains
-<<<<<<< HEAD
     procedure :: clear => nuclide_clear
     procedure :: print => nuclide_print
+    procedure :: nu    => nuclide_nu
   end type Nuclide
-=======
-    procedure :: clear => nuclidece_clear
-    procedure :: print => nuclidece_print
-    procedure :: nu => nuclidece_nu
-  end type NuclideCE
-
-  type, abstract, extends(Nuclide) :: NuclideMG
-    ! Scattering Order Information
-    integer :: order      ! Order of data (Scattering for NuclideIso,
-                          ! Number of angles for all in NuclideAngle)
-    integer :: scatt_type ! either legendre, histogram, or tabular.
-    integer :: legendre_mu_points ! Number of tabular points to use to represent
-                                  ! Legendre distribs, -1 if sample with the
-                                  ! Legendres themselves
-  contains
-    procedure(nuclidemg_init_),   deferred :: init   ! Initialize the data
-    procedure(nuclidemg_get_xs_), deferred :: get_xs ! Get the requested xs
-    procedure(nuclidemg_calc_f_), deferred :: calc_f ! Calculates f, given mu
-  end type NuclideMG
-
-  abstract interface
-
-    subroutine nuclidemg_init_(this, node_xsdata, groups, get_kfiss, get_fiss)
-      import NuclideMG, Node
-      class(NuclideMG), intent(inout) :: this        ! Working Object
-      type(Node), pointer, intent(in) :: node_xsdata ! Data from MGXS xml
-      integer, intent(in)             :: groups      ! Number of Energy groups
-      logical, intent(in)             :: get_kfiss   ! Need Kappa-Fission?
-      logical, intent(in)             :: get_fiss    ! Should we get fiss data?
-    end subroutine nuclidemg_init_
-
-    function nuclidemg_get_xs_(this, g, xstype, gout, uvw, mu, i_azi, i_pol) &
-         result(xs)
-      import NuclideMG
-      class(NuclideMG), intent(in) :: this
-      integer, intent(in)           :: g      ! Incoming Energy group
-      character(*), intent(in)      :: xstype ! Cross Section Type
-      integer, optional, intent(in) :: gout   ! Outgoing Group
-      real(8), optional, intent(in) :: uvw(3) ! Requested Angle
-      real(8), optional, intent(in) :: mu     ! Change in angle
-      integer, optional, intent(in) :: i_azi  ! Azimuthal Index
-      integer, optional, intent(in) :: i_pol  ! Polar Index
-      real(8)                       :: xs     ! Resultant xs
-    end function nuclidemg_get_xs_
-
-    pure function nuclidemg_calc_f_(this, gin, gout, mu, uvw, i_azi, i_pol) result(f)
-      import NuclideMG
-      class(NuclideMG), intent(in) :: this
-      integer, intent(in)           :: gin   ! Incoming Energy Group
-      integer, intent(in)           :: gout  ! Outgoing Energy Group
-      real(8), intent(in)           :: mu    ! Angle of interest
-      real(8), intent(in), optional :: uvw(3) ! Direction vector
-      integer, intent(in), optional :: i_azi ! Incoming Energy Group
-      integer, intent(in), optional :: i_pol ! Outgoing Energy Group
-      real(8)                       :: f     ! Return value of f(mu)
-
-    end function nuclidemg_calc_f_
-  end interface
-
-!===============================================================================
-! NuclideIso contains the base MGXS data for a nuclide specifically for
-! isotropically weighted MGXS
-!===============================================================================
-
-  type, extends(NuclideMG) :: NuclideIso
-
-    ! Microscopic cross sections
-    real(8), allocatable :: total(:)        ! total cross section
-    real(8), allocatable :: absorption(:)   ! absorption cross section
-    real(8), allocatable :: scatter(:,:,:)  ! scattering information
-    real(8), allocatable :: nu_fission(:,:) ! fission matrix (Gout x Gin)
-    real(8), allocatable :: k_fission(:)    ! kappa-fission
-    real(8), allocatable :: fission(:)      ! neutron production
-    real(8), allocatable :: chi(:)          ! Fission Spectra
-    real(8), allocatable :: mult(:,:)       ! Scatter multiplicity (Gout x Gin)
-
-  contains
-    procedure :: init   => nuclideiso_init   ! Initialize Nuclidic MGXS Data
-    procedure :: print  => nuclideiso_print  ! Writes nuclide info
-    procedure :: get_xs => nuclideiso_get_xs ! Gets Size of Data w/in Object
-    procedure :: calc_f => nuclideiso_calc_f ! Calcs f given mu
-  end type NuclideIso
-
-!===============================================================================
-! NuclideAngle contains the base MGXS data for a nuclide specifically for
-! explicit angle-dependent weighted MGXS
-!===============================================================================
-
-  type, extends(NuclideMG) :: NuclideAngle
-
-    ! Microscopic cross sections. Dimensions are: (n_pol, n_azi, Nl, Ng, Ng)
-    real(8), allocatable :: total(:,:,:)        ! total cross section
-    real(8), allocatable :: absorption(:,:,:)   ! absorption cross section
-    real(8), allocatable :: scatter(:,:,:,:,:)  ! scattering information
-    real(8), allocatable :: nu_fission(:,:,:,:) ! fission matrix (Gout x Gin)
-    real(8), allocatable :: k_fission(:,:,:)    ! kappa-fission
-    real(8), allocatable :: fission(:,:,:)      ! neutron production
-    real(8), allocatable :: chi(:,:,:)          ! Fission Spectra
-    real(8), allocatable :: mult(:,:,:,:)       ! Scatter multiplicity (Gout x Gin)
-
-    ! In all cases, right-most indices are theta, phi
-    integer              :: n_pol         ! Number of polar angles
-    integer              :: n_azi         ! Number of azimuthal angles
-    real(8), allocatable :: polar(:)     ! polar angles
-    real(8), allocatable :: azimuthal(:) ! azimuthal angles
-
-  contains
-    procedure :: init   => nuclideangle_init   ! Initialize Nuclidic MGXS Data
-    procedure :: print  => nuclideangle_print  ! Gets Size of Data w/in Object
-    procedure :: get_xs => nuclideangle_get_xs ! Gets Size of Data w/in Object
-    procedure :: calc_f => nuclideangle_calc_f ! Calcs f given mu
-  end type NuclideAngle
-
-!===============================================================================
-! NUCLIDEMGCONTAINER pointer array for storing Nuclides
-!===============================================================================
-
-  type NuclideMGContainer
-    class(NuclideMG), pointer :: obj
-  end type NuclideMGContainer
->>>>>>> 9c020cfb
 
 !===============================================================================
 ! NUCLIDE0K temporarily contains all 0K cross section data and other parameters
@@ -282,45 +157,32 @@
   contains
 
 !===============================================================================
-! NUCLIDE_CLEAR resets and deallocates data in Nuclide, NuclideIso
-! or NuclideAngle
-!===============================================================================
-
-<<<<<<< HEAD
+! NUCLIDE_CLEAR resets and deallocates data in Nuclide
+!===============================================================================
+
     subroutine nuclide_clear(this)
 
       class(Nuclide), intent(inout) :: this ! The Nuclide object to clear
-=======
-  subroutine nuclidece_clear(this)
-
-    class(NuclideCE), intent(inout) :: this ! The Nuclide object to clear
->>>>>>> 9c020cfb
-
-    if (associated(this % urr_data)) deallocate(this % urr_data)
-
-    call this % reaction_index % clear()
-
-  end subroutine nuclidece_clear
-
-  function nuclidece_nu(this, E, emission_mode, group) result(nu)
-    class(NuclideCE),  intent(in) :: this
+
+      integer :: i ! Loop counter
+
+      if (associated(this % urr_data)) deallocate(this % urr_data)
+
+      call this % reaction_index % clear()
+
+    end subroutine nuclide_clear
+
+!===============================================================================
+! NUCLIDE_NU is an interface to the number of fission neutrons produced
+!===============================================================================
+
+  function nuclide_nu(this, E, emission_mode, group) result(nu)
+    class(Nuclide),    intent(in) :: this
     real(8),           intent(in) :: E
     integer,           intent(in) :: emission_mode
     integer, optional, intent(in) :: group
     real(8)                       :: nu
 
-<<<<<<< HEAD
-    end subroutine nuclide_clear
-
-!===============================================================================
-! NUCLIDE_PRINT displays information about a continuous-energy neutron
-! cross_section table and its reactions and secondary angle/energy distributions
-!===============================================================================
-
-    subroutine nuclide_print(this, unit)
-      class(Nuclide), intent(in) :: this
-      integer, intent(in), optional :: unit
-=======
     integer :: i
 
     if (.not. this % fissionable) then
@@ -333,7 +195,6 @@
       associate (product => this % reactions(this % index_fission(1)) % products(1))
         nu = product % yield % evaluate(E)
       end associate
->>>>>>> 9c020cfb
 
     case (EMISSION_DELAYED)
       if (this % n_precursor > 0) then
@@ -374,15 +235,16 @@
       end if
     end select
 
-  end function nuclidece_nu
+  end function nuclide_nu
+
 
 !===============================================================================
 ! NUCLIDE*_PRINT displays information about a continuous-energy neutron
 ! cross_section table and its reactions and secondary angle/energy distributions
 !===============================================================================
 
-  subroutine nuclidece_print(this, unit)
-    class(NuclideCE), intent(in) :: this
+  subroutine nuclide_print(this, unit)
+    class(Nuclide), intent(in) :: this
     integer, intent(in), optional :: unit
 
     integer :: i                 ! loop index over nuclides
@@ -444,19 +306,6 @@
 
         ! Calculate memory used by probability tables and add to total
         size_urr = urr % n_energy * (urr % n_prob * 6 + 1) * 8
-<<<<<<< HEAD
-      end if
-
-      ! Write memory used
-      write(unit_,*) '  Memory Requirements'
-      write(unit_,*) '    Cross sections = ' // trim(to_str(size_xs)) // ' bytes'
-      write(unit_,*) '    Probability Tables = ' // &
-           trim(to_str(size_urr)) // ' bytes'
-
-      ! Blank line at end of nuclide
-      write(unit_,*)
-    end subroutine nuclide_print
-=======
       end associate
     end if
 
@@ -468,347 +317,6 @@
 
     ! Blank line at end of nuclide
     write(unit_,*)
-  end subroutine nuclidece_print
-
-    subroutine nuclidemg_print(this, unit_)
-      class(NuclideMG), intent(in) :: this
-      integer, intent(in)           :: unit_
-
-      character(MAX_LINE_LEN) :: temp_str
-
-      ! Basic nuclide information
-      write(unit_,*) 'Nuclide ' // trim(this % name)
-      if (this % zaid > 0) then
-        ! Dont print if data was macroscopic and thus zaid & AWR would be nonsense
-        write(unit_,*) '  zaid = ' // trim(to_str(this % zaid))
-        write(unit_,*) '  awr = ' // trim(to_str(this % awr))
-      end if
-      write(unit_,*) '  kT = ' // trim(to_str(this % kT))
-      if (this % scatt_type == ANGLE_LEGENDRE) then
-        temp_str = "Legendre"
-        write(unit_,*) '  Scattering Type = ' // trim(temp_str)
-        write(unit_,*) '  # of Scatter Moments = ' // &
-             trim(to_str(this % order))
-      else if (this % scatt_type == ANGLE_HISTOGRAM) then
-        temp_str = "Histogram"
-        write(unit_,*) '  Scattering Type = ' // trim(temp_str)
-        write(unit_,*) '  # of Scatter Bins = ' // &
-             trim(to_str(this % order))
-      else if (this % scatt_type == ANGLE_TABULAR) then
-        temp_str = "Tabular"
-        write(unit_,*) '  Scattering Type = ' // trim(temp_str)
-        write(unit_,*) '  # of Scatter Points = ' // trim(to_str(this % order))
-      end if
-      write(unit_,*) '  Fissionable = ', this % fissionable
-
-    end subroutine nuclidemg_print
-
-    subroutine nuclideiso_print(this, unit)
-
-      class(NuclideIso), intent(in) :: this
-      integer, optional, intent(in)  :: unit
-
-      integer :: unit_             ! unit to write to
-      integer :: size_total, size_scattmat, size_mgxs
-
-      ! set default unit for writing information
-      if (present(unit)) then
-        unit_ = unit
-      else
-        unit_ = OUTPUT_UNIT
-      end if
-
-      ! Write Basic Nuclide Information
-      call nuclidemg_print(this, unit_)
-
-      ! Determine size of mgxs and scattering matrices
-      size_scattmat = (size(this % scatter) + size(this % mult)) * 8
-      size_mgxs = size(this % total) + size(this % absorption) + &
-           size(this % nu_fission) + size(this % k_fission) + &
-           size(this % fission) + size(this % chi)
-      size_mgxs = size_mgxs * 8
-
-      ! Calculate total memory
-      size_total = size_scattmat + size_mgxs
-
-      ! Write memory used
-      write(unit_,*) '  Memory Requirements'
-      write(unit_,*) '    Cross sections = ' // trim(to_str(size_mgxs)) // ' bytes'
-      write(unit_,*) '    Scattering Matrices = ' // &
-           trim(to_str(size_scattmat)) // ' bytes'
-      write(unit_,*) '    Total = ' // trim(to_str(size_total)) // ' bytes'
-
-      ! Blank line at end of nuclide
-      write(unit_,*)
-
-    end subroutine nuclideiso_print
-
-    subroutine nuclideangle_print(this, unit)
-
-      class(NuclideAngle), intent(in) :: this
-      integer, optional, intent(in)    :: unit
-
-      integer :: unit_             ! unit to write to
-      integer :: size_total, size_scattmat, size_mgxs
-
-      ! set default unit for writing information
-      if (present(unit)) then
-        unit_ = unit
-      else
-        unit_ = OUTPUT_UNIT
-      end if
-
-      ! Write Basic Nuclide Information
-      call nuclidemg_print(this, unit_)
-      write(unit_,*) '  # of Polar Angles = ' // trim(to_str(this % n_pol))
-      write(unit_,*) '  # of Azimuthal Angles = ' // trim(to_str(this % n_azi))
-
-      ! Determine size of mgxs and scattering matrices
-      size_scattmat = (size(this % scatter) + size(this % mult)) * 8
-      size_mgxs = size(this % total) + size(this % absorption) + &
-           size(this % nu_fission) + size(this % k_fission) + &
-           size(this % fission) + size(this % chi)
-      size_mgxs = size_mgxs * 8
-
-      ! Calculate total memory
-      size_total = size_scattmat + size_mgxs
-
-      ! Write memory used
-      write(unit_,*) '  Memory Requirements'
-      write(unit_,*) '    Cross sections = ' // trim(to_str(size_mgxs)) // ' bytes'
-      write(unit_,*) '    Scattering Matrices = ' // &
-           trim(to_str(size_scattmat)) // ' bytes'
-      write(unit_,*) '    Total = ' // trim(to_str(size_total)) // ' bytes'
-
-      ! Blank line at end of nuclide
-      write(unit_,*)
-
-
-    end subroutine nuclideangle_print
-
-!===============================================================================
-! NUCLIDE*_GET_XS Returns the requested data type
-!===============================================================================
-
-    function nuclideiso_get_xs(this, g, xstype, gout, uvw, mu, i_azi, i_pol) &
-         result(xs)
-      class(NuclideIso), intent(in) :: this
-      integer, intent(in)            :: g      ! Incoming Energy group
-      character(*), intent(in)       :: xstype ! Cross Section Type
-      integer, optional, intent(in)  :: gout   ! Outgoing Group
-      real(8), optional, intent(in)  :: uvw(3) ! Requested Angle
-      real(8), optional, intent(in)  :: mu     ! Change in angle
-      integer, optional, intent(in)  :: i_azi  ! Azimuthal Index
-      integer, optional, intent(in)  :: i_pol  ! Polar Index
-      real(8)                        :: xs     ! Resultant xs
-
-      xs = ZERO
-
-      if ((xstype == 'nu_fission' .or. xstype == 'fission' .or. xstype =='chi' &
-           .or. xstype =='k_fission') .and. (.not. this % fissionable)) then
-        return
-      end if
-
-      if (present(gout)) then
-        select case(xstype)
-        case('mult')
-          xs = this % mult(gout,g)
-        case('nu_fission')
-          xs = this % nu_fission(gout,g)
-        case('f_mu', 'f_mu/mult')
-          xs = this % calc_f(g, gout, mu)
-          if (xstype == 'f_mu/mult') then
-            xs = xs / this % mult(gout,g)
-          end if
-        end select
-      else
-        select case(xstype)
-        case('total')
-          xs = this % total(g)
-        case('absorption')
-          xs = this % absorption(g)
-        case('fission')
-          xs = this % fission(g)
-        case('k_fission')
-          if (allocated(this % k_fission)) then
-            xs = this % k_fission(g)
-          end if
-        case('chi')
-          xs = this % chi(g)
-        case('scatter')
-          xs = this % total(g) - this % absorption(g)
-        end select
-      end if
-    end function nuclideiso_get_xs
-
-    function nuclideangle_get_xs(this, g, xstype, gout, uvw, mu, i_azi, i_pol) &
-         result(xs)
-      class(NuclideAngle), intent(in) :: this
-      integer, intent(in)              :: g      ! Incoming Energy group
-      character(*), intent(in)         :: xstype ! Cross Section Type
-      integer, optional, intent(in)    :: gout   ! Outgoing Group
-      real(8), optional, intent(in)    :: mu     ! Change in angle
-      real(8), optional, intent(in)    :: uvw(3) ! Requested Angle
-      integer, optional, intent(in)    :: i_azi  ! Azimuthal Index
-      integer, optional, intent(in)    :: i_pol  ! Polar Index
-      real(8)                          :: xs     ! Resultant xs
-
-      integer :: i_azi_, i_pol_
-
-      xs = ZERO
-
-      if ((xstype == 'nu_fission' .or. xstype == 'fission' .or. xstype =='chi' &
-           .or. xstype =='k_fission') .and. (.not. this % fissionable)) then
-        return
-      end if
-
-      if (present(i_azi) .and. present(i_pol)) then
-        i_azi_ = i_azi
-        i_pol_ = i_pol
-      else
-        call find_angle(this % polar, this % azimuthal, uvw, i_azi_, i_pol_)
-      end if
-
-      if (present(gout)) then
-        select case(xstype)
-        case('mult')
-          xs = this % mult(gout,g,i_azi_,i_pol_)
-        case('nu_fission')
-          xs = this % nu_fission(gout,g,i_azi_,i_pol_)
-        case('chi')
-          xs = this % chi(gout,i_azi_,i_pol_)
-        case('f_mu', 'f_mu/mult')
-          xs = this % calc_f(g, gout, mu, I_AZI=i_azi_, I_POL=i_pol_)
-          if (xstype == 'f_mu/mult') then
-            xs = xs / this % mult(gout,g,i_azi_,i_pol_)
-          end if
-        end select
-      else
-        select case(xstype)
-        case('total')
-          xs = this % total(g,i_azi_,i_pol_)
-        case('absorption')
-          xs = this % absorption(g,i_azi_,i_pol_)
-        case('fission')
-          xs = this % fission(g,i_azi_,i_pol_)
-        case('k_fission')
-          if (allocated(this % k_fission)) then
-            xs = this % k_fission(g,i_azi_,i_pol_)
-          end if
-        case('chi')
-          xs = this % chi(g,i_azi_,i_pol_)
-        case('scatter')
-          xs = this % total(g,i_azi_,i_pol_) - this % absorption(g,i_azi_,i_pol_)
-        end select
-      end if
-
-    end function nuclideangle_get_xs
-
-!===============================================================================
-! NUCLIDE*_CALC_F Finds the value of f(mu), the scattering angle probability,
-! given mu
-!===============================================================================
-
-    pure function nuclideiso_calc_f(this, gin, gout, mu, uvw, i_azi, i_pol) &
-         result(f)
-      class(NuclideIso), intent(in) :: this
-      integer, intent(in)            :: gin  ! Incoming Energy Group
-      integer, intent(in)            :: gout ! Outgoing Energy Group
-      real(8), intent(in)            :: mu   ! Angle of interest
-      real(8), intent(in), optional  :: uvw(3) ! Direction vector
-      integer, intent(in), optional  :: i_azi ! Incoming Energy Group
-      integer, intent(in), optional  :: i_pol ! Outgoing Energy Group
-      real(8)                        :: f    ! Return value of f(mu)
-
-      real(8) :: dmu, r
-      integer :: imu
-
-      if (this % scatt_type == ANGLE_LEGENDRE) then
-        f = evaluate_legendre(this % scatter(gout,gin,:), mu)
-      else if (this % scatt_type == ANGLE_TABULAR) then
-        dmu = TWO / real(this % order - 1,8)
-        ! Find mu bin algebraically, knowing that the spacing is equal
-        f   = (mu + ONE) / dmu + ONE
-        imu = floor(f)
-        ! But save the amount that mu is past the previous index
-        ! so we can use interpolation later.
-        f = f - real(imu,8)
-        ! Adjust so interpolation works on the last bin if necessary
-        if (imu == size(this % scatter, dim=3)) then
-          imu = imu - 1
-        end if
-
-        ! Now intepolate to find f(mu)
-        r  = f / dmu
-        f = (ONE - r) * this % scatter(gout,gin,imu) + &
-             r * this % scatter(gout,gin,imu+1)
-      else ! (ANGLE_HISTOGRAM)
-        dmu = TWO / real(this % order,8)
-        ! Find mu bin algebraically, knowing that the spacing is equal
-        imu   = floor((mu + ONE) / dmu + ONE)
-        ! Adjust so interpolation works on the last bin if necessary
-        if (imu == size(this % scatter, dim=3)) then
-          imu = imu - 1
-        end if
-        f = this % scatter(gout, gin, imu)
-
-      end if
-
-    end function nuclideiso_calc_f
-
-    pure function nuclideangle_calc_f(this, gin, gout, mu, uvw, i_azi, &
-                                          i_pol) result(f)
-      class(NuclideAngle), intent(in) :: this
-      integer, intent(in)              :: gin  ! Incoming Energy Group
-      integer, intent(in)              :: gout ! Outgoing Energy Group
-      real(8), intent(in)              :: mu   ! Angle of interest
-      real(8), intent(in), optional    :: uvw(3) ! Direction vector
-      integer, intent(in), optional    :: i_azi ! Incoming Energy Group
-      integer, intent(in), optional    :: i_pol ! Outgoing Energy Group
-      real(8)                          :: f    ! Return value of f(mu)
-
-      real(8) :: dmu, r
-      integer :: imu
-      integer :: i_azi_, i_pol_
-      if (present(i_azi) .and. present(i_pol)) then
-        i_azi_ = i_azi
-        i_pol_ = i_pol
-      else if (present(uvw)) then
-        call find_angle(this % polar, this % azimuthal, uvw, i_azi_, i_pol_)
-      end if
-
-      if (this % scatt_type == ANGLE_LEGENDRE) then
-        f = evaluate_legendre(this % scatter(gout,gin,:,i_azi_,i_pol_), mu)
-      else if (this % scatt_type == ANGLE_TABULAR) then
-        dmu = TWO / real(this % order - 1,8)
-        ! Find mu bin algebraically, knowing that the spacing is equal
-        f   = (mu + ONE) / dmu + ONE
-        imu = floor(f)
-        ! But save the amount that mu is past the previous index
-        ! so we can use interpolation later.
-        f = f - real(imu,8)
-        ! Adjust so interpolation works on the last bin if necessary
-        if (imu == size(this % scatter, dim=3)) then
-          imu = imu - 1
-        end if
-
-        ! Now intepolate to find f(mu)
-        r  = f / dmu
-        f = (ONE - r) * this % scatter(gout,gin,imu,i_azi_,i_pol_) + &
-             r * this % scatter(gout,gin,imu+1,i_azi_,i_pol_)
-      else ! (ANGLE_HISTOGRAM)
-        dmu = TWO / real(this % order,8)
-        ! Find mu bin algebraically, knowing that the spacing is equal
-        imu   = floor((mu + ONE) / dmu + ONE)
-        ! Adjust so interpolation works on the last bin if necessary
-        if (imu == size(this % scatter, dim=3)) then
-          imu = imu - 1
-        end if
-        f = this % scatter(gout, gin, imu,i_azi_,i_pol_)
-
-      end if
-
-    end function nuclideangle_calc_f
->>>>>>> 9c020cfb
+  end subroutine nuclide_print
 
 end module nuclide_header