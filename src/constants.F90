--- conflicted
+++ resolved
@@ -357,11 +357,7 @@
   integer, parameter :: NO_BIN_FOUND = -1
 
   ! Tally filter and map types
-<<<<<<< HEAD
-  integer, parameter :: N_FILTER_TYPES = 16
-=======
-  integer, parameter :: N_FILTER_TYPES = 20
->>>>>>> a7869dce
+  integer, parameter :: N_FILTER_TYPES = 21
   integer, parameter :: &
        FILTER_UNIVERSE       = 1,  &
        FILTER_MATERIAL       = 2,  &
@@ -378,15 +374,12 @@
        FILTER_DELAYEDGROUP   = 13, &
        FILTER_ENERGYFUNCTION = 14, &
        FILTER_CELLFROM       = 15, &
-<<<<<<< HEAD
-       FILTER_PARTICLE       = 16
-=======
        FILTER_MESHSURFACE    = 16, &
        FILTER_LEGENDRE       = 17, &
        FILTER_SPH_HARMONICS  = 18, &
        FILTER_SPTL_LEGENDRE  = 19, &
-       FILTER_ZERNIKE        = 20
->>>>>>> a7869dce
+       FILTER_ZERNIKE        = 20, &
+       FILTER_PARTICLE       = 21
 
   ! Mesh types
   integer, parameter :: &
