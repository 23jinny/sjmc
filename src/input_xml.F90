--- conflicted
+++ resolved
@@ -1337,12 +1337,8 @@
     ! ==========================================================================
     ! READ TALLY DATA
 
-<<<<<<< HEAD
-    READ_TALLIES: do i = 1, n_tallies
+    READ_TALLIES: do i = 1, n_user_tallies
        ! Get pointer to tally
-=======
-    do i = 1, n_user_tallies
->>>>>>> 905257e7
        t => tallies(i)
 
        ! Set tally type to volume by default
