--- conflicted
+++ resolved
@@ -1,19 +1,5 @@
-<?xml version='1.0' encoding='utf-8'?>
+<?xml version="1.0"?>
 <settings>
-<<<<<<< HEAD
-    <eigenvalue>
-        <particles>1000</particles>
-        <batches>100</batches>
-        <inactive>10</inactive>
-    </eigenvalue>
-    <source strength="1.0">
-        <space type="box">
-            <parameters>-0.63 -0.63 -1 0.63 0.63 1</parameters>
-        </space>
-    </source>
-    <cross_sections>./mgxs.h5</cross_sections>
-    <energy_mode>multi-group</energy_mode>
-=======
 
   <energy_mode>multi-group</energy_mode>
 
@@ -48,5 +34,4 @@
 
   <survival_biasing>false</survival_biasing>
 
->>>>>>> 244da85b
 </settings>