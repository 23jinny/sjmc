from __future__ import division

from collections import Iterable, defaultdict
import copy
import os
import pickle
import itertools
from numbers import Integral, Real
from xml.etree import ElementTree as ET
import sys

import numpy as np
import scipy.sparse as sps

from openmc import Mesh, Filter, Trigger, Nuclide
from openmc.cross import CrossScore, CrossNuclide, CrossFilter
from openmc.filter import _FILTER_TYPES
import openmc.checkvalue as cv
from openmc.clean_xml import *


if sys.version_info[0] >= 3:
    basestring = str

# "Static" variable for auto-generated Tally IDs
AUTO_TALLY_ID = 10000

<<<<<<< HEAD
_PRODUCT_TYPES = ['tensor', 'entrywise']
=======
# The tally arithmetic product types. The tensor product performs the full
# cross product of the data in two tallies with respect to a specified axis
# (filters, nuclides, or scores). The entrywise product performs the arithmetic
# operation entrywise across the entries in two tallies with respect to a
# specified axis.
_PRODUCT_TYPES = ['tensor', 'entrywise']

>>>>>>> 990e7eba

def reset_auto_tally_id():
    global AUTO_TALLY_ID
    AUTO_TALLY_ID = 10000


class Tally(object):
    """A tally defined by a set of scores that are accumulated for a list of
    nuclides given a set of filters.

    Parameters
    ----------
    tally_id : Integral, optional
        Unique identifier for the tally. If none is specified, an identifier
        will automatically be assigned
    name : str, optional
        Name of the tally. If not specified, the name is the empty string.

    Attributes
    ----------
    id : Integral
        Unique identifier for the tally
    name : str
        Name of the tally
    filters : list of openmc.filter.Filter
        List of specified filters for the tally
    nuclides : list of openmc.nuclide.Nuclide
        List of nuclides to score results for
    scores : list of str
        List of defined scores, e.g. 'flux', 'fission', etc.
    estimator : {'analog', 'tracklength', 'collision'}
        Type of estimator for the tally
    triggers : list of openmc.trigger.Trigger
        List of tally triggers
    num_scores : Integral
        Total number of user-specified scores
    num_filter_bins : Integral
        Total number of filter bins accounting for all filters
    num_bins : Integral
        Total number of bins for the tally
    shape : 3-tuple of Integral
        The shape of the tally data array ordered as the number of filter bins, 
        nuclide bins and score bins
    num_realizations : Integral
        Total number of realizations
    with_summary : bool
        Whether or not a Summary has been linked
    sum : ndarray
        An array containing the sum of each independent realization for each bin
    sum_sq : ndarray
        An array containing the sum of each independent realization squared for
        each bin
    mean : ndarray
        An array containing the sample mean for each bin
    std_dev : ndarray
        An array containing the sample standard deviation for each bin
    derived : bool
        Whether or not the tally is derived from one or more other tallies
    sparse : bool
        Whether or not the tally uses SciPy's LIL sparse matrix format for
        compressed data storage

    """

    def __init__(self, tally_id=None, name=''):
        # Initialize Tally class attributes
        self.id = tally_id
        self.name = name
        self._filters = []
        self._nuclides = []
        self._scores = []
        self._estimator = None
        self._triggers = []

        self._num_realizations = 0
        self._with_summary = False

        self._sum = None
        self._sum_sq = None
        self._mean = None
        self._std_dev = None
        self._with_batch_statistics = False
        self._derived = False
        self._sparse = False

        self._sp_filename = None
        self._results_read = False

    def __deepcopy__(self, memo):
        existing = memo.get(id(self))

        # If this is the first time we have tried to copy this object, create a copy
        if existing is None:
            clone = type(self).__new__(type(self))
            clone.id = self.id
            clone.name = self.name
            clone.estimator = self.estimator
            clone.num_realizations = self.num_realizations
            clone._sum = copy.deepcopy(self._sum, memo)
            clone._sum_sq = copy.deepcopy(self._sum_sq, memo)
            clone._mean = copy.deepcopy(self._mean, memo)
            clone._std_dev = copy.deepcopy(self._std_dev, memo)
            clone._with_summary = self.with_summary
            clone._with_batch_statistics = self.with_batch_statistics
            clone._derived = self.derived
            clone._sparse = self.sparse
            clone._sp_filename = self._sp_filename
            clone._results_read = self._results_read

            clone._filters = []
            for filter in self.filters:
                clone.add_filter(copy.deepcopy(filter, memo))

            clone._nuclides = []
            for nuclide in self.nuclides:
                clone.add_nuclide(copy.deepcopy(nuclide, memo))

            clone._scores = []
            for score in self.scores:
                clone.add_score(score)

            clone._triggers = []
            for trigger in self.triggers:
                clone.add_trigger(trigger)

            memo[id(self)] = clone

            return clone

        # If this object has been copied before, return the first copy made
        else:
            return existing

    def __eq__(self, other):
        if not isinstance(other, Tally):
            return False

        # Check all filters
        if len(self.filters) != len(other.filters):
            return False

        for filter in self.filters:
            if filter not in other.filters:
                return False

        # Check all nuclides
        if len(self.nuclides) != len(other.nuclides):
            return False

        for nuclide in self.nuclides:
            if nuclide not in other.nuclides:
                return False

        # Check all scores
        if len(self.scores) != len(other.scores):
            return False

        for score in self.scores:
            if score not in other.scores:
                return False

        if self.estimator != other.estimator:
            return False

        return True

    def __ne__(self, other):
        return not self == other

    def __hash__(self):
        return hash(repr(self))

    def __repr__(self):
        string = 'Tally\n'
        string += '{0: <16}{1}{2}\n'.format('\tID', '=\t', self.id)
        string += '{0: <16}{1}{2}\n'.format('\tName', '=\t', self.name)

        string += '{0: <16}{1}\n'.format('\tFilters', '=\t')

        for filter in self.filters:
            string += '{0: <16}\t\t{1}\t{2}\n'.format('', filter.type,
                                                          filter.bins)

        string += '{0: <16}{1}'.format('\tNuclides', '=\t')

        for nuclide in self.nuclides:
            if isinstance(nuclide, Nuclide):
                string += '{0} '.format(nuclide.name)
            else:
                string += '{0} '.format(nuclide)

        string += '\n'

        string += '{0: <16}{1}{2}\n'.format('\tScores', '=\t', self.scores)
        string += '{0: <16}{1}{2}\n'.format('\tEstimator', '=\t', self.estimator)

        return string

    @property
    def id(self):
        return self._id

    @property
    def name(self):
        return self._name

    @property
    def filters(self):
        return self._filters

    @property
    def nuclides(self):
        return self._nuclides

    @property
    def num_nuclides(self):
        return len(self._nuclides)

    @property
    def scores(self):
        return self._scores

    @property
    def num_scores(self):
        return len(self._scores)

    @property
    def num_filter_bins(self):
        num_bins = 1

        for filter in self.filters:
            num_bins *= filter.num_bins

        return num_bins

    @property
    def num_bins(self):
        num_bins = self.num_filter_bins
        num_bins *= self.num_nuclides
        num_bins *= self.num_scores
        return num_bins

    @property
    def shape(self):
        return (self.num_filter_bins, self.num_nuclides, self.num_score_bins)

    @property
    def estimator(self):
        return self._estimator

    @property
    def triggers(self):
        return self._triggers

    @property
    def num_realizations(self):
        return self._num_realizations

    @property
    def with_summary(self):
        return self._with_summary

    @property
    def sum(self):
        if not self._sp_filename:
            return None

        if not self._results_read:
            import h5py

            # Open the HDF5 statepoint file
            f = h5py.File(self._sp_filename, 'r')

            # Extract Tally data from the file
            data = f['tallies/tally {0}/results'.format(
                self.id)].value
            sum = data['sum']
            sum_sq = data['sum_sq']

            # Reshape the results arrays
<<<<<<< HEAD
            sum = np.reshape(sum, self.shape)
            sum_sq = np.reshape(sum_sq, self.shape)
=======
            new_shape = (nonzero(self.num_filter_bins),
                         nonzero(self.num_nuclides),
                         nonzero(self.num_scores))

            sum = np.reshape(sum, new_shape)
            sum_sq = np.reshape(sum_sq, new_shape)
>>>>>>> 990e7eba

            # Set the data for this Tally
            self._sum = sum
            self._sum_sq = sum_sq

            # Convert NumPy arrays to SciPy sparse LIL matrices
            if self.sparse:
                self._sum = \
                    sps.lil_matrix(self._sum.flatten(), self._sum.shape)
                self._sum_sq = \
                    sps.lil_matrix(self._sum_sq.flatten(), self._sum_sq.shape)

            # Indicate that Tally results have been read
            self._results_read = True

            # Close the HDF5 statepoint file
            f.close()

        if self.sparse:
            return np.reshape(self._sum.toarray(), self.shape)
        else:
            return self._sum

    @property
    def sum_sq(self):
        if not self._sp_filename:
            return None

        if not self._results_read:
            # Force reading of sum and sum_sq
            self.sum

        if self.sparse:
            return np.reshape(self._sum_sq.toarray(), self.shape)
        else:
            return self._sum_sq

    @property
    def mean(self):
        if self._mean is None:
            if not self._sp_filename:
                return None

            self._mean = self.sum / self.num_realizations

            # Convert NumPy array to SciPy sparse LIL matrix
            if self.sparse:
                self._mean = \
                    sps.lil_matrix(self._mean.flatten(), self._mean.shape)

        if self.sparse:
            return np.reshape(self._mean.toarray(), self.shape)
        else:
            return self._mean

    @property
    def std_dev(self):
        if self._std_dev is None:
            if not self._sp_filename:
                return None

            n = self.num_realizations
            nonzero = np.abs(self.mean) > 0
            self._std_dev = np.zeros_like(self.mean)
            self._std_dev[nonzero] = np.sqrt((self.sum_sq[nonzero]/n -
                                              self.mean[nonzero]**2)/(n - 1))

            # Convert NumPy array to SciPy sparse LIL matrix
            if self.sparse:
                self._std_dev = \
                    sps.lil_matrix(self._std_dev.flatten(), self._std_dev.shape)

            self.with_batch_statistics = True

        if self.sparse:
            return np.reshape(self._std_dev.toarray(), self.shape)
        else:
            return self._std_dev

    @property
    def with_batch_statistics(self):
        return self._with_batch_statistics

    @property
    def derived(self):
        return self._derived

    @property
    def sparse(self):
        return self._sparse

    @estimator.setter
    def estimator(self, estimator):
        cv.check_value('estimator', estimator,
                    ['analog', 'tracklength', 'collision'])
        self._estimator = estimator

    def add_trigger(self, trigger):
        """Add a tally trigger to the tally

        Parameters
        ----------
        trigger : openmc.trigger.Trigger
            Trigger to add

        """

        if not isinstance(trigger, Trigger):
            msg = 'Unable to add a tally trigger for Tally ID="{0}" to ' \
                  'since "{1}" is not a Trigger'.format(self.id, trigger)
            raise ValueError(msg)

        if trigger not in self.triggers:
            self.triggers.append(trigger)

    @id.setter
    def id(self, tally_id):
        if tally_id is None:
            global AUTO_TALLY_ID
            self._id = AUTO_TALLY_ID
            AUTO_TALLY_ID += 1
        else:
            cv.check_type('tally ID', tally_id, Integral)
            cv.check_greater_than('tally ID', tally_id, 0, equality=True)
            self._id = tally_id

    @name.setter
    def name(self, name):
        if name is not None:
            cv.check_type('tally name', name, basestring)
            self._name = name
        else:
            self._name = ''

    def add_filter(self, filter):
        """Add a filter to the tally

        Parameters
        ----------
        filter : openmc.filter.Filter
            Filter to add

        """

        if not isinstance(filter, (Filter, CrossFilter)):
            msg = 'Unable to add Filter "{0}" to Tally ID="{1}" since it is ' \
                  'not a Filter object'.format(filter, self.id)
            raise ValueError(msg)

        self._filters.append(filter)

    def add_nuclide(self, nuclide):
        """Specify that scores for a particular nuclide should be accumulated

        Parameters
        ----------
        nuclide : openmc.nuclide.Nuclide
            Nuclide to add

        """

        self._nuclides.append(nuclide)

    def add_score(self, score):
        """Specify a quantity to be scored

        Parameters
        ----------
        score : str
            Score to be accumulated, e.g. 'flux'

        """

        if not isinstance(score, (basestring, CrossScore)):
            msg = 'Unable to add score "{0}" to Tally ID="{1}" since it is ' \
                  'not a string'.format(score, self.id)
            raise ValueError(msg)

        # If the score is already in the Tally, raise an error
        if score in self.scores:
            msg = 'Unable to add a duplicate score {0} to Tally ID="{1}" ' \
                  'since duplicate scores are not supported in the OpenMC ' \
                  'Python API'.format(score, self.id)
            raise ValueError(msg)

        # Normal score strings
        if isinstance(score, basestring):
            self._scores.append(score.strip())
        # CrossScores
        else:
            self._scores.append(score)

    @num_realizations.setter
    def num_realizations(self, num_realizations):
        cv.check_type('number of realizations', num_realizations, Integral)
        cv.check_greater_than('number of realizations', num_realizations, 0, True)
        self._num_realizations = num_realizations

    @with_summary.setter
    def with_summary(self, with_summary):
        cv.check_type('with_summary', with_summary, bool)
        self._with_summary = with_summary

    @with_batch_statistics.setter
    def with_batch_statistics(self, with_batch_statistics):
        cv.check_type('with_batch_statistics', with_batch_statistics, bool)
        self._with_batch_statistics = with_batch_statistics

    @sum.setter
    def sum(self, sum):
        cv.check_type('sum', sum, Iterable)
        self._sum = sum

    @sum_sq.setter
    def sum_sq(self, sum_sq):
        cv.check_type('sum_sq', sum_sq, Iterable)
        self._sum_sq = sum_sq

    @sparse.setter
    def sparse(self, sparse):
        """Convert tally data from NumPy arrays to SciPy list of lists (LIL)
        sparse matrices, and vice versa.

        This property may be used to reduce the amount of data in memory during
        tally data processing. The tally data will be stored as SciPy LIL
        matrices internally within the Tally object. All tally data access
        properties and methods will return data as a dense NumPy array.

        """

        cv.check_type('sparse', sparse, bool)

        # Convert NumPy arrays to SciPy sparse LIL matrices
        if sparse and not self.sparse:
            if self._sum is not None:
                self._sum = \
                    sps.lil_matrix(self._sum.flatten(), self._sum.shape)
            if self._sum_sq is not None:
                self._sum_sq = \
                    sps.lil_matrix(self._sum_sq.flatten(), self._sum_sq.shape)
            if self._mean is not None:
                self._mean = \
                    sps.lil_matrix(self._mean.flatten(), self._mean.shape)
            if self._std_dev is not None:
                self._std_dev = \
                    sps.lil_matrix(self._std_dev.flatten(), self._std_dev.shape)
            self._sparse = True

        # Convert SciPy sparse LIL matrices to NumPy arrays
        elif not sparse and self.sparse:
            if self._sum is not None:
                self._sum = np.reshape(self._sum.toarray(), self.shape)
            if self._sum_sq is not None:
                self._sum_sq = np.reshape(self._sum_sq.toarray(), self.shape)
            if self._mean is not None:
                self._mean = np.reshape(self._mean.toarray(), self.shape)
            if self._std_dev is not None:
                self._std_dev = np.reshape(self._std_dev.toarray(), self.shape)
            self._sparse = False

    def remove_score(self, score):
        """Remove a score from the tally

        Parameters
        ----------
        score : str
            Score to remove

        """

        if score not in self.scores:
            msg = 'Unable to remove score "{0}" from Tally ID="{1}" since ' \
                  'the Tally does not contain this score'.format(score, self.id)
            ValueError(msg)

        self._scores.remove(score)

    def remove_filter(self, filter):
        """Remove a filter from the tally

        Parameters
        ----------
        filter : openmc.filter.Filter
            Filter to remove

        """

        if filter not in self.filters:
            msg = 'Unable to remove filter "{0}" from Tally ID="{1}" since the ' \
                  'Tally does not contain this filter'.format(filter, self.id)
            ValueError(msg)

        self._filters.remove(filter)

    def remove_nuclide(self, nuclide):
        """Remove a nuclide from the tally

        Parameters
        ----------
        nuclide : openmc.nuclide.Nuclide
            Nuclide to remove

        """

        if nuclide not in self.nuclides:
            msg = 'Unable to remove nuclide "{0}" from Tally ID="{1}" since the ' \
                  'Tally does not contain this nuclide'.format(nuclide, self.id)
            ValueError(msg)

        self._nuclides.remove(nuclide)

    def can_merge(self, tally):
        """Determine if another tally can be merged with this one

        Parameters
        ----------
        tally : Tally
            Tally to check for merging

        """

        if not isinstance(tally, Tally):
            return False

        # Must have same estimator
        if self.estimator != tally.estimator:
            return False

        # Must have same nuclides
        if len(self.nuclides) != len(tally.nuclides):
            return False

        for nuclide in self.nuclides:
            if nuclide not in tally.nuclides:
                return False

        # Must have same or mergeable filters
        if len(self.filters) != len(tally.filters):
            return False

        # Check if only one tally contains a delayed group filter
        tally1_dg = False
        for filter1 in self.filters:
            if filter1.type == 'delayedgroup':
                tally1_dg = True

        tally2_dg = False
        for filter2 in tally.filters:
            if filter2.type == 'delayedgroup':
                tally2_dg = True

        # Return False if only one tally has a delayed group filter
        if (tally1_dg or tally2_dg) and not (tally1_dg and tally2_dg):
            return False

        # Look to see if all filters are the same, or one or more can be merged
        for filter1 in self.filters:
            mergeable_filter = False

            for filter2 in tally.filters:
                if filter1 == filter2 or filter1.can_merge(filter2):
                    mergeable_filter = True
                    break

            # If no mergeable filter was found, the tallies are not mergeable
            if not mergeable_filter:
                return False

        # Tallies are mergeable if all conditional checks passed
        return True

    def merge(self, tally):
        """Merge another tally with this one

        Parameters
        ----------
        tally : Tally
            Tally to merge with this one

        Returns
        -------
        merged_tally : Tally
            Merged tallies

        """

        if not self.can_merge(tally):
            msg = 'Unable to merge tally ID="{0}" with ' + \
                   '"{1}"'.format(tally.id, self.id)
            raise ValueError(msg)

        # Create deep copy of tally to return as merged tally
        merged_tally = copy.deepcopy(self)

        # Differentiate Tally with a new auto-generated Tally ID
        merged_tally.id = None

        # Merge filters
        for i, filter1 in enumerate(merged_tally.filters):
            for filter2 in tally.filters:
                if filter1 != filter2 and filter1.can_merge(filter2):
                    merged_filter = filter1.merge(filter2)
                    merged_tally.filters[i] = merged_filter
                    break

        # Add unique scores from second tally to merged tally
        for score in tally.scores:
            if score not in merged_tally.scores:
                merged_tally.add_score(score)

        # Add triggers from second tally to merged tally
        for trigger in tally.triggers:
            merged_tally.add_trigger(trigger)

        return merged_tally

    def get_tally_xml(self):
        """Return XML representation of the tally

        Returns
        -------
        element : xml.etree.ElementTree.Element
            XML element containing tally data

        """

        element = ET.Element("tally")

        # Tally ID
        element.set("id", str(self.id))

        # Optional Tally name
        if self.name != '':
            element.set("name", self.name)

        # Optional Tally filters
        for filter in self.filters:
            subelement = ET.SubElement(element, "filter")
            subelement.set("type", str(filter.type))

            if filter.bins is not None:
                bins = ''
                for bin in filter.bins:
                    bins += '{0} '.format(bin)

                subelement.set("bins", bins.rstrip(' '))

        # Optional Nuclides
        if len(self.nuclides) > 0:
            nuclides = ''
            for nuclide in self.nuclides:
                if isinstance(nuclide, Nuclide):
                    nuclides += '{0} '.format(nuclide.name)
                else:
                    nuclides += '{0} '.format(nuclide)

            subelement = ET.SubElement(element, "nuclides")
            subelement.text = nuclides.rstrip(' ')

        # Scores
        if len(self.scores) == 0:
            msg = 'Unable to get XML for Tally ID="{0}" since it does not ' \
                  'contain any scores'.format(self.id)
            raise ValueError(msg)

        else:
            scores = ''
            for score in self.scores:
                scores += '{0} '.format(score)

            subelement = ET.SubElement(element,    "scores")
            subelement.text = scores.rstrip(' ')

        # Tally estimator type
        if self.estimator is not None:
            subelement = ET.SubElement(element, "estimator")
            subelement.text = self.estimator

        # Optional Triggers
        for trigger in self.triggers:
            trigger.get_trigger_xml(element)

        return element

    def find_filter(self, filter_type):
        """Return a filter in the tally that matches a specified type

        Parameters
        ----------
        filter_type : str
            Type of the filter, e.g. 'mesh'

        Returns
        -------
        filter : openmc.filter.Filter
            Filter from this tally with matching type, or None if no matching
            Filter is found

        Raises
        ------
        ValueError
            If no matching Filter is found

        """

        filter = None

        # Look through all of this Tally's Filters for the type requested
        for test_filter in self.filters:
            if test_filter.type == filter_type:
                filter = test_filter
                break

        # If we did not find the Filter, throw an Exception
        if filter is None:
            msg = 'Unable to find filter type "{0}" in ' \
                  'Tally ID="{1}"'.format(filter_type, self.id)
            raise ValueError(msg)

        return filter

    def get_filter_index(self, filter_type, filter_bin):
        """Returns the index in the Tally's results array for a Filter bin

        Parameters
        ----------
        filter_type : str
            The type of Filter (e.g., 'cell', 'energy', etc.)
        filter_bin : Integral or tuple
            The bin is an integer ID for 'material', 'surface', 'cell',
            'cellborn', and 'universe' Filters. The bin is an integer for the
            cell instance ID for 'distribcell' Filters. The bin is a 2-tuple of
            floats for 'energy' and 'energyout' filters corresponding to the
            energy boundaries of the bin of interest.  The bin is a (x,y,z)
            3-tuple for 'mesh' filters corresponding to the mesh cell of
            interest.

        Returns
        -------
             The index in the Tally data array for this filter bin

        """

        # Find the equivalent Filter in this Tally's list of Filters
        filter = self.find_filter(filter_type)

        # Get the index for the requested bin from the Filter and return it
        filter_index = filter.get_bin_index(filter_bin)
        return filter_index

    def get_nuclide_index(self, nuclide):
        """Returns the index in the Tally's results array for a Nuclide bin

        Parameters
        ----------
        nuclide : str
            The name of the Nuclide (e.g., 'H-1', 'U-238')

        Returns
        -------
        nuclide_index : int
            The index in the Tally data array for this nuclide.

        Raises
        ------
        KeyError
            When the argument passed to the 'nuclide' parameter cannot be found
            in the Tally.

        """

        nuclide_index = -1

        # Look for the user-requested nuclide in all of the Tally's Nuclides
        for i, test_nuclide in enumerate(self.nuclides):

            # If the Summary was linked, then values are Nuclide objects
            if isinstance(test_nuclide, Nuclide):
                if test_nuclide._name == nuclide:
                    nuclide_index = i
                    break

            # If the Summary has not been linked, then values are ZAIDs
            else:
                if test_nuclide == nuclide:
                    nuclide_index = i
                    break

        if nuclide_index == -1:
            msg = 'Unable to get the nuclide index for Tally since "{0}" ' \
                  'is not one of the nuclides'.format(nuclide)
            raise KeyError(msg)
        else:
            return nuclide_index

    def get_score_index(self, score):
        """Returns the index in the Tally's results array for a score bin

        Parameters
        ----------
        score : str
            The score string (e.g., 'absorption', 'nu-fission')

        Returns
        -------
        score_index : int
            The index in the Tally data array for this score.

        Raises
        ------
        ValueError
            When the argument passed to the 'score' parameter cannot be found in
            the Tally.

        """

        try:
            score_index = self.scores.index(score)

        except ValueError:
            msg = 'Unable to get the score index for Tally since "{0}" ' \
                  'is not one of the scores'.format(score)
            raise ValueError(msg)

        return score_index

    def get_filter_indices(self, filters=[], filter_bins=[]):
        """Get indices into the filter axis of this tally's data arrays.

        This is a helper method for the Tally.get_values(...) method to
        extract tally data. This method returns the indices into the filter
        axis of the tally's data array (axis=0) for particular combinations
        of filters and their corresponding bins.

        Parameters
        ----------
        filters : list of str
            A list of filter type strings
            (e.g., ['mesh', 'energy']; default is [])
        filter_bins : list of Iterables
            A list of the filter bins corresponding to the filter_types
            parameter (e.g., [(1,), (0., 0.625e-6)]; default is []). Each bin
            in the list is the integer ID for 'material', 'surface', 'cell',
            'cellborn', and 'universe' Filters. Each bin is an integer for the
            cell instance ID for 'distribcell' Filters. Each bin is a 2-tuple of
            floats for 'energy' and 'energyout' filters corresponding to the
            energy boundaries of the bin of interest.  The bin is a (x,y,z)
            3-tuple for 'mesh' filters corresponding to the mesh cell of
            interest. The order of the bins in the list must correspond to the
            filter_types parameter.

        Returns
        -------
        ndarray
            A NumPy array of the filter indices

        """

        cv.check_iterable_type('filters', filters, basestring)
        cv.check_iterable_type('filter_bins', filter_bins, tuple)

        # Determine the score indices from any of the requested scores
        if filters:
            # Initialize empty list of indices for each bin in each Filter
            filter_indices = []

            # Loop over all of the Tally's Filters
            for i, filter in enumerate(self.filters):
                user_filter = False

                # If a user-requested Filter, get the user-requested bins
                for j, test_filter in enumerate(filters):
                    if filter.type == test_filter:
                        bins = filter_bins[j]
                        user_filter = True
                        break

                # If not a user-requested Filter, get all bins
                if not user_filter:
                    # Create list of 2- or 3-tuples tuples for mesh cell bins
                    if filter.type == 'mesh':
                        dimension = filter.mesh.dimension
                        xyz = map(lambda x: np.arange(1, x+1), dimension)
                        bins = list(itertools.product(*xyz))

                    # Create list of 2-tuples for energy boundary bins
                    elif filter.type in ['energy', 'energyout']:
                        bins = []
                        for k in range(filter.num_bins):
                            bins.append((filter.bins[k], filter.bins[k+1]))

                    # Create list of cell instance IDs for distribcell Filters
                    elif filter.type == 'distribcell':
                        bins = np.arange(filter.num_bins)

                    # Create list of IDs for bins for all other filter types
                    else:
                        bins = filter.bins

                # Initialize a NumPy array for the Filter bin indices
                filter_indices.append(np.zeros(len(bins), dtype=np.int))

                # Add indices for each bin in this Filter to the list
                for j, bin in enumerate(bins):
                    filter_index = self.get_filter_index(filter.type, bin)
                    filter_indices[i][j] = filter_index

                # Account for stride in each of the previous filters
                for indices in filter_indices[:i]:
                    indices *= filter.num_bins

            # Apply outer product sum between all filter bin indices
            filter_indices = list(map(sum, itertools.product(*filter_indices)))

        # If user did not specify any specific Filters, use them all
        else:
            filter_indices = np.arange(self.num_filter_bins)

        return filter_indices

    def get_nuclide_indices(self, nuclides):
        """Get indices into the nuclide axis of this tally's data arrays.

        This is a helper method for the Tally.get_values(...) method to
        extract tally data. This method returns the indices into the nuclide
        axis of the tally's data array (axis=1) for one or more nuclides.

        Parameters
        ----------
        nuclides : list of str
            A list of nuclide name strings
            (e.g., ['U-235', 'U-238']; default is [])

        Returns
        -------
        ndarray
            A NumPy array of the nuclide indices

        """

        cv.check_iterable_type('nuclides', nuclides, basestring)

        # Determine the score indices from any of the requested scores
        if nuclides:
            nuclide_indices = np.zeros(len(nuclides), dtype=np.int)
            for i, nuclide in enumerate(nuclides):
                nuclide_indices[i] = self.get_nuclide_index(nuclide)

        # If user did not specify any specific Nuclides, use them all
        else:
            nuclide_indices = np.arange(self.num_nuclides)

        return nuclide_indices

    def get_score_indices(self, scores):
        """Get indices into the score axis of this tally's data arrays.

        This is a helper method for the Tally.get_values(...) method to
        extract tally data. This method returns the indices into the score
        axis of the tally's data array (axis=2) for one or more scores.

        Parameters
        ----------
        scores : list of str
            A list of one or more score strings
            (e.g., ['absorption', 'nu-fission']; default is [])

        Returns
        -------
        ndarray
            A NumPy array of the score indices

        """

        for score in scores:
            if not isinstance(score, (basestring, CrossScore)):
                msg = 'Unable to get score indices for score "{0}" in Tally ' \
                      'ID="{1}" since it is not a string or CrossScore'\
                      .format(score, self.id)
                raise ValueError(msg)

        # Determine the score indices from any of the requested scores
        if scores:
            score_indices = np.zeros(len(scores), dtype=np.int)
            for i, score in enumerate(scores):
                score_indices[i] = self.get_score_index(score)

        # If user did not specify any specific scores, use them all
        else:
            score_indices = np.arange(self.num_scores)

        return score_indices

    def get_values(self, scores=[], filters=[], filter_bins=[],
                   nuclides=[], value='mean'):
        """Returns one or more tallied values given a list of scores, filters,
        filter bins and nuclides.

        This method constructs a 3D NumPy array for the requested Tally data
        indexed by filter bin, nuclide bin, and score index. The method will
        order the data in the array as specified in the parameter lists.

        Parameters
        ----------
        scores : list of str
            A list of one or more score strings
            (e.g., ['absorption', 'nu-fission']; default is [])
        filters : list of str
            A list of filter type strings
            (e.g., ['mesh', 'energy']; default is [])
        filter_bins : list of Iterables
            A list of the filter bins corresponding to the filter_types
            parameter (e.g., [(1,), (0., 0.625e-6)]; default is []). Each bin
            in the list is the integer ID for 'material', 'surface', 'cell',
            'cellborn', and 'universe' Filters. Each bin is an integer for the
            cell instance ID for 'distribcell' Filters. Each bin is a 2-tuple of
            floats for 'energy' and 'energyout' filters corresponding to the
            energy boundaries of the bin of interest.  The bin is a (x,y,z)
            3-tuple for 'mesh' filters corresponding to the mesh cell of
            interest. The order of the bins in the list must correspond to the
            filter_types parameter.
        nuclides : list of str
            A list of nuclide name strings
            (e.g., ['U-235', 'U-238']; default is [])
        value : str
            A string for the type of value to return  - 'mean' (default),
            'std_dev', 'rel_err', 'sum', or 'sum_sq' are accepted

        Returns
        -------
        float or ndarray
            A scalar or NumPy array of the Tally data indexed in the order
            each filter, nuclide and score is listed in the parameters.

        Raises
        ------
        ValueError
            When this method is called before the Tally is populated with data,
            or the input parameters do not correspond to the Tally's attributes,
            e.g., if the score(s) do not match those in the Tally.

        """

        # Ensure that the tally has data
        if (value == 'mean' and self.mean is None) or \
           (value == 'std_dev' and self.std_dev is None) or \
           (value == 'rel_err' and self.mean is None) or \
           (value == 'sum' and self.sum is None) or \
           (value == 'sum_sq' and self.sum_sq is None):
            msg = 'The Tally ID="{0}" has no data to return'.format(self.id)
            raise ValueError(msg)

        # Get filter, nuclide and score indices
        filter_indices = self.get_filter_indices(filters, filter_bins)
        nuclide_indices = self.get_nuclide_indices(nuclides)
        score_indices = self.get_score_indices(scores)

        # Construct outer product of all three index types with each other
        indices = np.ix_(filter_indices, nuclide_indices, score_indices)

        # Return the desired result from Tally
        if value == 'mean':
            data = self.mean[indices]
        elif value == 'std_dev':
            data = self.std_dev[indices]
        elif value == 'rel_err':
            data = self.std_dev[indices] / self.mean[indices]
        elif value == 'sum':
            data = self.sum[indices]
        elif value == 'sum_sq':
            data = self.sum_sq[indices]
        else:
            msg = 'Unable to return results from Tally ID="{0}" since the ' \
                  'the requested value "{1}" is not \'mean\', \'std_dev\', ' \
                  '\'rel_err\', \'sum\', or \'sum_sq\''.format(self.id, value)
            raise LookupError(msg)

        return data

    def get_pandas_dataframe(self, filters=True, nuclides=True,
                             scores=True, summary=None):
        """Build a Pandas DataFrame for the Tally data.

        This method constructs a Pandas DataFrame object for the Tally data
        with columns annotated by filter, nuclide and score bin information.

        This capability has been tested for Pandas >=0.13.1. However, it is
        recommended to use v0.16 or newer versions of Pandas since this method
        uses the Multi-index Pandas feature.

        Parameters
        ----------
        filters : bool
            Include columns with filter bin information (default is True).
        nuclides : bool
            Include columns with nuclide bin information (default is True).
        scores : bool
            Include columns with score bin information (default is True).
        summary : None or Summary
            An optional Summary object to be used to construct columns for
            distribcell tally filters (default is None). The geometric
            information in the Summary object is embedded into a Multi-index
            column with a geometric "path" to each distribcell intance.
            NOTE: This option requires the OpenCG Python package.

        Returns
        -------
        pandas.DataFrame
            A Pandas DataFrame with each column annotated by filter, nuclide and
            score bin information (if these parameters are True), and the mean
            and standard deviation of the Tally's data.

        Raises
        ------
        KeyError
            When this method is called before the Tally is populated with data
        ImportError
            When Pandas can not be found on the caller's system

        """

        # Ensure that the tally has data
        if self.mean is None or self.std_dev is None:
            msg = 'The Tally ID="{0}" has no data to return'.format(self.id)
            raise KeyError(msg)

        # If using Summary, ensure StatePoint.link_with_summary(...) was called
        if summary and not self.with_summary:
            msg = 'The Tally ID="{0}" has not been linked with the Summary. ' \
                  'Call the StatePoint.link_with_summary(...) method ' \
                  'before using Tally.get_pandas_dataframe(...) with ' \
                  'Summary info'.format(self.id)
            raise KeyError(msg)

        # Attempt to import Pandas
        try:
            import pandas as pd
        except ImportError:
            msg = 'The Pandas Python package must be installed on your system'
            raise ImportError(msg)

        # Initialize a pandas dataframe for the tally data
        df = pd.DataFrame()

        # Find the total length of the tally data array
        data_size = self.mean.size

        # Build DataFrame columns for filters if user requested them
        if filters:

            # Append each Filter's DataFrame to the overall DataFrame
            for filter in self.filters:
                filter_df = filter.get_pandas_dataframe(data_size, summary)
                df = pd.concat([df, filter_df], axis=1)

        # Include DataFrame column for nuclides if user requested it
        if nuclides:
            nuclides = []

            for nuclide in self.nuclides:
                # Write Nuclide name if Summary info was linked with StatePoint
                if isinstance(nuclide, Nuclide):
                    nuclides.append(nuclide.name)
                else:
                    nuclides.append(nuclide)

            # Tile the nuclide bins into a DataFrame column
            nuclides = np.repeat(nuclides, len(self.scores))
            tile_factor = data_size / len(nuclides)
            df['nuclide'] = np.tile(nuclides, int(tile_factor))

        # Include column for scores if user requested it
        if scores:
            tile_factor = data_size / len(self.scores)
            df['score'] = np.tile(self.scores, int(tile_factor))

        # Append columns with mean, std. dev. for each tally bin
        df['mean'] = self.mean.ravel()
        df['std. dev.'] = self.std_dev.ravel()

        df = df.dropna(axis=1)

        # Expand the columns into Pandas MultiIndices for readability
        if pd.__version__ >= '0.16':
            columns = copy.deepcopy(df.columns.values)

            # Convert all elements in columns list to tuples
            for i, column in enumerate(columns):
                if not isinstance(column, tuple):
                    columns[i] = (column,)

            # Make each tuple the same length
            max_len_column = len(max(columns, key=len))
            for i, column in enumerate(columns):
                delta_len = max_len_column - len(column)
                if delta_len > 0:
                    new_column = list(column)
                    new_column.extend(['']*delta_len)
                    columns[i] = tuple(new_column)

            # Create and set a MultiIndex for the DataFrame's columns
            df.columns = pd.MultiIndex.from_tuples(columns)

        return df

    def get_reshaped_data(self, value='mean'):
        """Returns an array of tally data with one dimension per filter.

        The tally data in OpenMC is stored as a 3D array with the dimensions
        corresponding to filters, nuclides and scores. As a result, tally data
        can be opaque for a user to directly index (i.e., without use of the
        Tally.get_values(...) method) since one must know how to properly use
        the number of bins and strides for each filter to index into the first
        (filter) dimension.

        This builds and returns a reshaped version of the tally data array with
        unique dimensions corresponding to each tally filter. For example,
        suppose this tally has arrays of data with shape (8,5,5) corresponding
        to two filters (2 and 4 bins, respectively), five nuclides and five
        scores. This method will return a version of the data array with the
        with a new shape of (2,4,5,5) such that the first two dimensions
        correspond directly to the two filters with two and four bins.

        Parameters
        ----------
        value : str
            A string for the type of value to return  - 'mean' (default),
            'std_dev', 'rel_err', 'sum', or 'sum_sq' are accepted

        Returns
        -------
        ndarray
            The tally data array indexed by filters, nuclides and scores.

        """

        # Get the 3D array of data in filters, nuclides and scores
        data = self.get_values(value=value)

        # Build a new array shape with one dimension per filter
        new_shape = ()
        for filter in self.filters:
            new_shape += (filter.num_bins, )
        new_shape += (self.num_nuclides,)
        new_shape += (self.num_scores,)

        # Reshape the data with one dimension for each filter
        data = np.reshape(data, new_shape)
        return data

    def export_results(self, filename='tally-results', directory='.',
                      format='hdf5', append=True):
        """Exports tallly results to an HDF5 or Python pickle binary file.

        Parameters
        ----------
        filename : str
            The name of the file for the results (default is 'tally-results')
        directory : str
            The name of the directory for the results (default is '.')
        format : str
            The format for the exported file - HDF5 ('hdf5', default) and
            Python pickle ('pkl') files are supported
        append : bool
            Whether or not to append the results to the file (default is True)

        Raises
        ------
        KeyError
            When this method is called before the Tally is populated with data.

        """

        # Ensure that the tally has data
        if self._sum is None or self._sum_sq is None and not self.derived:
            msg = 'The Tally ID="{0}" has no data to export'.format(self.id)
            raise KeyError(msg)

        if not isinstance(filename, basestring):
            msg = 'Unable to export the results for Tally ID="{0}" to ' \
                  'filename="{1}" since it is not a ' \
                  'string'.format(self.id, filename)
            raise ValueError(msg)

        elif not isinstance(directory, basestring):
            msg = 'Unable to export the results for Tally ID="{0}" to ' \
                  'directory="{1}" since it is not a ' \
                  'string'.format(self.id, directory)
            raise ValueError(msg)

        elif format not in ['hdf5', 'pkl', 'csv']:
            msg = 'Unable to export the results for Tally ID="{0}" to format ' \
                  '"{1}" since it is not supported'.format(self.id, format)
            raise ValueError(msg)

        elif not isinstance(append, bool):
            msg = 'Unable to export the results for Tally ID="{0}" since the ' \
                  'append parameter is not True/False'.format(self.id, append)
            raise ValueError(msg)

        # Make directory if it does not exist
        if not os.path.exists(directory):
            os.makedirs(directory)

        # HDF5 binary file
        if format == 'hdf5':
            import h5py

            filename = directory + '/' + filename + '.h5'

            if append:
                tally_results = h5py.File(filename, 'a')
            else:
                tally_results = h5py.File(filename, 'w')

            # Create an HDF5 group within the file for this particular Tally
            tally_group = tally_results.create_group('Tally-{0}'.format(self.id))

            # Add basic Tally data to the HDF5 group
            tally_group.create_dataset('id', data=self.id)
            tally_group.create_dataset('name', data=self.name)
            tally_group.create_dataset('estimator', data=self.estimator)
            tally_group.create_dataset('scores', data=np.array(self.scores))

            # Add a string array of the nuclides to the HDF5 group
            nuclides = []

            for nuclide in self.nuclides:
                nuclides.append(nuclide.name)

            tally_group.create_dataset('nuclides', data=np.array(nuclides))

            # Create an HDF5 sub-group for the Filters
            filter_group = tally_group.create_group('filters')

            for filter in self.filters:
                filter_group.create_dataset(filter.type, data=filter.bins)

            # Add all results to the main HDF5 group for the Tally
            tally_group.create_dataset('sum', data=self.sum)
            tally_group.create_dataset('sum_sq', data=self.sum_sq)
            tally_group.create_dataset('mean', data=self.mean)
            tally_group.create_dataset('std_dev', data=self.std_dev)

            # Close the Tally results HDF5 file
            tally_results.close()

        # Python pickle binary file
        elif format == 'pkl':
            # Load the dictionary from the Pickle file
            filename = directory + '/' + filename + '.pkl'

            if os.path.exists(filename) and append:
                tally_results = pickle.load(file(filename, 'rb'))
            else:
                tally_results = {}

            # Create a nested dictionary within the file for this particular Tally
            tally_results['Tally-{0}'.format(self.id)] = {}
            tally_group = tally_results['Tally-{0}'.format(self.id)]

            # Add basic Tally data to the nested dictionary
            tally_group['id'] = self.id
            tally_group['name'] = self.name
            tally_group['estimator'] = self.estimator
            tally_group['scores'] = np.array(self.scores)

            # Add a string array of the nuclides to the HDF5 group
            nuclides = []

            for nuclide in self.nuclides:
                nuclides.append(nuclide.name)

            tally_group['nuclides'] = np.array(nuclides)

            # Create a nested dictionary for the Filters
            tally_group['filters'] = {}
            filter_group = tally_group['filters']

            for filter in self.filters:
                filter_group[filter.type] = filter.bins

            # Add all results to the main sub-dictionary for the Tally
            tally_group['sum'] = self.sum
            tally_group['sum_sq'] = self.sum_sq
            tally_group['mean'] = self.mean
            tally_group['std_dev'] = self.std_dev

            # Pickle the Tally results to a file
            pickle.dump(tally_results, open(filename, 'wb'))

<<<<<<< HEAD
    def hybrid_product(self, other, binary_op, filter_product='None',
                        nuclide_product='None', score_product='None'):
        """Combines filters, scores and nuclides with another tally.

        This is a helper method for the tally arithmetic methods. It is called a
        "hybrid product" because it performs a combination of tensor
        (or Kronecker) and entrywise (or Hadamard) products. The filters,
        nuclides, and scores from both tallies are combined using an entrywise
        (or Hadamard) product on matching filters. By default, if all nuclides
        are identical in the two tallies, the entrywise product is performed
        across nuclides; else the tensor product is performed. By default, if all
        scores are identical in the two tallies, the entrywise product is
        performed across scores; else the tensor product is performed. Users can
        also call the method explicitly and specify the desired product.
=======
    def hybrid_product(self, other, binary_op, filter_product=None,
                        nuclide_product=None, score_product=None):
        """Combines filters, scores and nuclides with another tally.

        This is a helper method for the tally arithmetic operator overloaded
        methods. It is called a "hybrid product" because it performs a
        combination of tensor (or Kronecker) and entrywise (or Hadamard)
        products. The filters from both tallies are combined using an entrywise
        (or Hadamard) product on matching filters. By default, if all nuclides
        are identical in the two tallies, the entrywise product is performed
        across nuclides; else the tensor product is performed. By default, if
        all scores are identical in the two tallies, the entrywise product is
        performed across scores; else the tensor product is performed. Users
        can also call the method explicitly and specify the desired product.
>>>>>>> 990e7eba

        Parameters
        ----------
        other : Tally
            The tally on the right hand side of the hybrid product
        binary_op : {'+', '-', '*', '/', '^'}
            The binary operation in the hybrid product
<<<<<<< HEAD
        filter_product : str, optional
            The type of product (tensor or entrywise) to be performed between
            filter data. The default is the entrywise product. Currently only
            the entrywise product is supported since a tally cannot contain
            two of the same tallies.
        nuclide_product : str, optional
=======
        filter_product : {'tensor', 'entrywise' or None}
            The type of product (tensor or entrywise) to be performed between
            filter data. The default is the entrywise product. Currently only
            the entrywise product is supported since a tally cannot contain
            two of the same filter.
        nuclide_product : {'tensor', 'entrywise' or None}
>>>>>>> 990e7eba
            The type of product (tensor or entrywise) to be performed between
            nuclide data. The default is the entrywise product if all nuclides
            between the two tallies are the same; otherwise the default is
            the tensor product.
<<<<<<< HEAD
        score_product : str, optional
=======
        score_product : {'tensor', 'entrywise' or None}
>>>>>>> 990e7eba
            The type of product (tensor or entrywise) to be performed between
            score data. The default is the entrywise product if all scores
            between the two tallies are the same; otherwise the default is
            the tensor product.

        Returns
        -------
        Tally
            A new Tally that is the hybrid product with this one.

        Raises
        ------
        ValueError
            When this method is called before the other tally is populated
            with data.

        """

        # Set default value for filter product if it was not set
<<<<<<< HEAD
        if filter_product == 'None':
            filter_product = 'entrywise'
        elif filter_product == 'tensor':
            msg = 'Unable to perform Tally arithmetic with a tensor product' \
                  'for the filter data as this not currently supported.'
            raise ValueError(msg)

        # Set default value for nuclide product if it was not set
        if nuclide_product == 'None':
=======
        if filter_product is None:
            filter_product = 'entrywise'
        elif filter_product == 'tensor':
            msg = 'Unable to perform Tally arithmetic with a tensor product' \
                  'for the filter data as this is not currently supported.'
            raise ValueError(msg)

        # Set default value for nuclide product if it was not set
        if nuclide_product is None:
>>>>>>> 990e7eba
            if self.nuclides == other.nuclides:
                nuclide_product = 'entrywise'
            else:
                nuclide_product = 'tensor'

        # Set default value for score product if it was not set
<<<<<<< HEAD
        if score_product == 'None':
=======
        if score_product is None:
>>>>>>> 990e7eba
            if self.scores == other.scores:
                score_product = 'entrywise'
            else:
                score_product = 'tensor'

        # Check product types
        cv.check_value('filter product', filter_product, _PRODUCT_TYPES)
        cv.check_value('nuclide product', nuclide_product, _PRODUCT_TYPES)
        cv.check_value('score product', score_product, _PRODUCT_TYPES)

        # Check that results have been read
        if not other.derived and other.sum is None:
            msg = 'Unable to use tally arithmetic with Tally ID="{0}" ' \
                  'since it does not contain any results.'.format(other.id)
            raise ValueError(msg)

        new_tally = Tally()
        new_tally.with_batch_statistics = True
        new_tally._derived = True

        # Construct a combined derived name from the two tally operands
        if self.name != '' and other.name != '':
            new_name = '({0} {1} {2})'.format(self.name, binary_op, other.name)
            new_tally.name = new_name

        # Query the mean and std dev so the tally data is read in from file
        # if it has not already been read in.
<<<<<<< HEAD
        self.mean
        self.std_dev
        other.mean
        other.std_dev
=======
        self.mean, self.std_dev, other.mean, other.std_dev
>>>>>>> 990e7eba

        # Create copies of self and other tallies to rearrange for tally
        # arithmetic
        self_copy = copy.deepcopy(self)
        other_copy = copy.deepcopy(other)

<<<<<<< HEAD
        self_copy.sparse = False
        other_copy.sparse = False

=======
>>>>>>> 990e7eba
        # Align the tally data based on desired hybrid product
        data = self_copy._align_tally_data(other_copy, filter_product,
                                           nuclide_product, score_product)

        # Perform tally arithmetic operation
        if binary_op == '+':
            new_tally._mean = data['self']['mean'] + data['other']['mean']
            new_tally._std_dev = np.sqrt(data['self']['std. dev.']**2 +
                                         data['other']['std. dev.']**2)
        elif binary_op == '-':
            new_tally._mean = data['self']['mean'] - data['other']['mean']
            new_tally._std_dev = np.sqrt(data['self']['std. dev.']**2 +
                                         data['other']['std. dev.']**2)
        elif binary_op == '*':
            self_rel_err = data['self']['std. dev.'] / data['self']['mean']
            other_rel_err = data['other']['std. dev.'] / data['other']['mean']
            new_tally._mean = data['self']['mean'] * data['other']['mean']
            new_tally._std_dev = np.abs(new_tally.mean) * \
                                 np.sqrt(self_rel_err**2 + other_rel_err**2)
        elif binary_op == '/':
            self_rel_err = data['self']['std. dev.'] / data['self']['mean']
            other_rel_err = data['other']['std. dev.'] / data['other']['mean']
            new_tally._mean = data['self']['mean'] / data['other']['mean']
            new_tally._std_dev = np.abs(new_tally.mean) * \
                                 np.sqrt(self_rel_err**2 + other_rel_err**2)
        elif binary_op == '^':
            mean_ratio = data['other']['mean'] / data['self']['mean']
            first_term = mean_ratio * data['self']['std. dev.']
            second_term = \
                np.log(data['self']['mean']) * data['other']['std. dev.']
            new_tally._mean = data['self']['mean'] ** data['other']['mean']
            new_tally._std_dev = np.abs(new_tally.mean) * \
                                 np.sqrt(first_term**2 + second_term**2)

        # Convert any infs and nans to zero
        new_tally._mean[np.isinf(new_tally._mean)] = 0
        new_tally._mean = np.nan_to_num(new_tally._mean)
        new_tally._std_dev[np.isinf(new_tally._std_dev)] = 0
        new_tally._std_dev = np.nan_to_num(new_tally._std_dev)

        # Set tally attributes
        if self_copy.estimator == other_copy.estimator:
            new_tally.estimator = self_copy.estimator
        if self_copy.with_summary and other_copy.with_summary:
            new_tally.with_summary = self_copy.with_summary
        if self_copy.num_realizations == other_copy.num_realizations:
            new_tally.num_realizations = self_copy.num_realizations

        # Add filters to the new tally
        if filter_product == 'entrywise':
            for self_filter in self_copy.filters:
<<<<<<< HEAD
                new_tally.filters.append(self_filter)
=======
                new_tally.add_filter(self_filter)
>>>>>>> 990e7eba
        else:
            all_filters = [self_copy.filters, other_copy.filters]
            for self_filter, other_filter in itertools.product(*all_filters):
                new_filter = CrossFilter(self_filter, other_filter, binary_op)
                new_tally.add_filter(new_filter)

        # Add nuclides to the new tally
        if nuclide_product == 'entrywise':
            for self_nuclide in self_copy.nuclides:
<<<<<<< HEAD
                new_tally.nuclides.append(self_nuclide)
        else:
            all_nuclides = [self_copy.nuclides, other_copy.nuclides]
            for self_nuclide, other_nuclide in itertools.product(*all_nuclides):
                new_nuclide = \
                    CrossNuclide(self_nuclide, other_nuclide, binary_op)
=======
                new_tally.add_nuclide(self_nuclide)
        else:
            all_nuclides = [self_copy.nuclides, other_copy.nuclides]
            for self_nuclide, other_nuclide in itertools.product(*all_nuclides):
                new_nuclide = CrossNuclide(self_nuclide, other_nuclide, binary_op)
>>>>>>> 990e7eba
                new_tally.add_nuclide(new_nuclide)

        # Add scores to the new tally
        if score_product == 'entrywise':
<<<<<<< HEAD
            new_tally.num_score_bins = self_copy.num_score_bins
            for self_score in self_copy.scores:
                new_tally.add_score(self_score)
        else:
            new_tally.num_score_bins = \
                self_copy.num_score_bins * other_copy.num_score_bins
=======
            for self_score in self_copy.scores:
                new_tally.add_score(self_score)
        else:
>>>>>>> 990e7eba
            all_scores = [self_copy.scores, other_copy.scores]
            for self_score, other_score in itertools.product(*all_scores):
                new_score = CrossScore(self_score, other_score, binary_op)
                new_tally.add_score(new_score)

        # Correct each Filter's stride
        stride = new_tally.num_nuclides * new_tally.num_scores
        for filter in reversed(new_tally.filters):
            filter.stride = stride
            stride *= filter.num_bins

        return new_tally

    def _align_tally_data(self, other, filter_product, nuclide_product,
                          score_product):
        """Aligns data from two tallies for tally arithmetic.
        This is a helper method to construct a dict of dicts of the "aligned"
        data arrays from each tally for tally arithmetic. The method analyzes
        the filters, scores and nuclides in both tallies and determines how to
        appropriately align the data for vectorized arithmetic. For example,
        if the two tallies have different filters, this method will use NumPy
        'tile' and 'repeat' operations to the new data arrays such that all
        possible combinations of the data in each tally's bins will be made
        when the arithmetic operation is applied to the arrays.
        Parameters
        ----------
        other : Tally
            The tally to outer product with this tally
<<<<<<< HEAD
        filter_product : str
            The type of product (tensor or entrywise) to be performed between
            filter data.
        nuclide_product : str
            The type of product (tensor or entrywise) to be performed between
            nuclide data.
        score_product : str
            The type of product (tensor or entrywise) to be performed between
            score data.
=======
        filter_product : {'entrywise'}
            The type of product to be performed between filter data. Currently,
            only the entrywise product is supported for the filter product.
        nuclide_product : {'tensor', 'entrywise'}
            The type of product (tensor or entrywise) to be performed between
            nuclide data.
        score_product : {'tensor', 'entrywise'}
            The type of product (tensor or entrywise) to be performed between
            score data.

>>>>>>> 990e7eba
        Returns
        -------
        dict
            A dictionary of dictionaries to "aligned" 'mean' and 'std. dev'
            NumPy arrays for each tally's data.
        """

        # Get the set of filters that each tally is missing
<<<<<<< HEAD
        other_missing_filters = \
            set(self.filters).difference(set(other.filters))
        self_missing_filters = \
            set(other.filters).difference(set(self.filters))
=======
        other_missing_filters = set(self.filters).difference(set(other.filters))
        self_missing_filters = set(other.filters).difference(set(self.filters))
>>>>>>> 990e7eba

        # Add filters present in self but not in other to other
        for filter in other_missing_filters:
            filter = copy.deepcopy(filter)
            other._mean = np.repeat(other.mean, filter.num_bins, axis=0)
            other._std_dev = np.repeat(other.std_dev, filter.num_bins, axis=0)
            other.add_filter(filter)

        # Add filters present in other but not in self to self
        for filter in self_missing_filters:
            filter = copy.deepcopy(filter)
            self._mean = np.repeat(self.mean, filter.num_bins, axis=0)
            self._std_dev = np.repeat(self.std_dev, filter.num_bins, axis=0)
            self.add_filter(filter)

        # Align other filters with self filters
        for i, filter in enumerate(self.filters):
            other_index = other.filters.index(filter)

            # If necessary, swap other filter
            if other_index != i:
<<<<<<< HEAD
                other.swap_filters(filter, other.filters[i], inplace=True)
=======
                other._swap_filters(filter, other.filters[i])
>>>>>>> 990e7eba

        # Repeat and tile the data by nuclide in preparation for performing
        # the tensor product across nuclides.
        if nuclide_product == 'tensor':
<<<<<<< HEAD
            self._mean = \
                np.repeat(self.mean, other.num_nuclides, axis=1)
            self._std_dev = \
                np.repeat(self.std_dev, other.num_nuclides, axis=1)
            other._mean = \
                np.tile(other.mean, (1, self.num_nuclides, 1))
            other._std_dev = \
                np.tile(other.std_dev, (1, self.num_nuclides, 1))

        # Add nuclides to each tally such that each tally contains the complete
        # set of nuclides necessary to perform an entrywise product. New 
        # nuclides added to a tally will have all their scores set to zero.
        else:

            # Get the set of nuclides that each tally is missing
            other_missing_nuclides = \
                set(self.nuclides).difference(set(other.nuclides))
            self_missing_nuclides = \
                set(other.nuclides).difference(set(self.nuclides))

            # Add nuclides present in self but not in other to other
            for nuclide in other_missing_nuclides:
                other._mean = \
                    np.insert(other.mean, other.num_nuclides, 0, axis=1)
                other._std_dev = \
                    np.insert(other.std_dev, other.num_nuclides, 0, axis=1)
=======
            self._mean = np.repeat(self.mean, other.num_nuclides, axis=1)
            self._std_dev = np.repeat(self.std_dev, other.num_nuclides, axis=1)
            other._mean = np.tile(other.mean, (1, self.num_nuclides, 1))
            other._std_dev = np.tile(other.std_dev, (1, self.num_nuclides, 1))

        # Add nuclides to each tally such that each tally contains the complete
        # set of nuclides necessary to perform an entrywise product. New nuclides
        # added to a tally will have all their scores set to zero.
        else:

            # Get the set of nuclides that each tally is missing
            other_missing_nuclides = set(self.nuclides).difference(set(other.nuclides))
            self_missing_nuclides = set(other.nuclides).difference(set(self.nuclides))

            # Add nuclides present in self but not in other to other
            for nuclide in other_missing_nuclides:
                other._mean = np.insert(other.mean, other.num_nuclides, 0, axis=1)
                other._std_dev = np.insert(other.std_dev, other.num_nuclides, 0, axis=1)
>>>>>>> 990e7eba
                other.add_nuclide(nuclide)

            # Add nuclides present in other but not in self to self
            for nuclide in self_missing_nuclides:
<<<<<<< HEAD
                self._mean = \
                    np.insert(self.mean, self.num_nuclides, 0, axis=1)
                self._std_dev = \
                    np.insert(self.std_dev, self.num_nuclides, 0, axis=1)
=======
                self._mean = np.insert(self.mean, self.num_nuclides, 0, axis=1)
                self._std_dev = np.insert(self.std_dev, self.num_nuclides, 0, axis=1)
>>>>>>> 990e7eba
                self.add_nuclide(nuclide)

            # Align other nuclides with self nuclides
            for i, nuclide in enumerate(self.nuclides):
<<<<<<< HEAD
                other_index = other.nuclides.index(nuclide)

                # If necessary, swap other nuclide
                if other_index != i:
                     other.swap_nuclides(nuclide, other.nuclides[i])
=======
                other_index = other.get_nuclide_index(nuclide)

                # If necessary, swap other nuclide
                if other_index != i:
                    other._swap_nuclides(nuclide, other.nuclides[i])
>>>>>>> 990e7eba

        # Repeat and tile the data by score in preparation for performing
        # the tensor product across scores.
        if score_product == 'tensor':
<<<<<<< HEAD
            self._mean = \
                np.repeat(self.mean, other.num_score_bins, axis=2)
            self._std_dev = \
                np.repeat(self.std_dev, other.num_score_bins, axis=2)
            other._mean = \
                np.tile(other.mean, (1, 1, self.num_score_bins))
            other._std_dev = \
                np.tile(other.std_dev, (1, 1, self.num_score_bins))

        # Add scores to each tally such that each tally contains the complete
        # set of scores necessary to perform an entrywise product. New scores
        # added to a tally will be set to zero.
        else:

            # Get the set of scores that each tally is missing
            other_missing_scores = \
                set(self.scores).difference(set(other.scores))
            self_missing_scores = \
                set(other.scores).difference(set(self.scores))

            # Add scores present in self but not in other to other
            for score in other_missing_scores:
                other._mean = \
                    np.insert(other.mean, other.num_score_bins, 0, axis=2)
                other._std_dev = \
                    np.insert(other.std_dev, other.num_score_bins, 0, axis=2)
=======
            self._mean = np.repeat(self.mean, other.num_scores, axis=2)
            self._std_dev = np.repeat(self.std_dev, other.num_scores, axis=2)
            other._mean = np.tile(other.mean, (1, 1, self.num_scores))
            other._std_dev = np.tile(other.std_dev, (1, 1, self.num_scores))

        # Add scores to each tally such that each tally contains the complete set
        # of scores necessary to perform an entrywise product. New scores added
        # to a tally will be set to zero.
        else:

            # Get the set of scores that each tally is missing
            other_missing_scores = set(self.scores).difference(set(other.scores))
            self_missing_scores = set(other.scores).difference(set(self.scores))

            # Add scores present in self but not in other to other
            for score in other_missing_scores:
                other._mean = np.insert(other.mean, other.num_scores, 0, axis=2)
                other._std_dev = np.insert(other.std_dev, other.num_scores, 0, axis=2)
>>>>>>> 990e7eba
                other.add_score(score)

            # Add scores present in other but not in self to self
            for score in self_missing_scores:
<<<<<<< HEAD
                self._mean = \
                    np.insert(self.mean, self.num_score_bins, 0, axis=2)
                self._std_dev = \
                    np.insert(self.std_dev, self.num_score_bins, 0, axis=2)
=======
                self._mean = np.insert(self.mean, self.num_scores, 0, axis=2)
                self._std_dev = np.insert(self.std_dev, self.num_scores, 0, axis=2)
>>>>>>> 990e7eba
                self.add_score(score)

            # Align other scores with self scores
            for i, score in enumerate(self.scores):
                other_index = other.scores.index(score)

                # If necessary, swap other score
                if other_index != i:
<<<<<<< HEAD
                    other.swap_scores(score, other.scores[i])

        # Correct the stride for other filters
        stride = other.num_nuclides * other.num_score_bins
=======
                    other._swap_scores(score, other.scores[i])

        # Correct the stride for other filters
        stride = other.num_nuclides * other.num_scores
>>>>>>> 990e7eba
        for filter in reversed(other.filters):
            filter.stride = stride
            stride *= filter.num_bins

        # Correct the stride for self filters
<<<<<<< HEAD
        stride = self.num_nuclides * self.num_score_bins
=======
        stride = self.num_nuclides * self.num_scores
>>>>>>> 990e7eba
        for filter in reversed(self.filters):
            filter.stride = stride
            stride *= filter.num_bins

<<<<<<< HEAD
        # Deep copy the mean and std dev data
        self_mean = copy.deepcopy(self.mean)
        self_std_dev = copy.deepcopy(self.std_dev)
        other_mean = copy.deepcopy(other.mean)
        other_std_dev = copy.deepcopy(other.std_dev)

        data = {}
        data['self'] = {}
        data['other'] = {}
        data['self']['mean'] = self_mean
        data['other']['mean'] = other_mean
        data['self']['std. dev.'] = self_std_dev
        data['other']['std. dev.'] = other_std_dev

=======
        data = {}
        data['self'] = {}
        data['other'] = {}
        data['self']['mean'] = self.mean
        data['other']['mean'] = other.mean
        data['self']['std. dev.'] = self.std_dev
        data['other']['std. dev.'] = other.std_dev
>>>>>>> 990e7eba
        return data

    def _swap_filters(self, filter1, filter2):
        """Reverse the ordering of two filters in this tally

        This is a helper method for tally arithmetic which helps align the data
        in two tallies with shared filters. This method reverses the order of
        the two filters in place.

        Parameters
        ----------
        filter1 : Filter
            The filter to swap with filter2

        filter2 : Filter
            The filter to swap with filter1

        Raises
        ------
        ValueError
            If this is a derived tally or this method is called before the tally
            is populated with data.

        """

        # Check that results have been read
        if not self.derived and self.sum is None:
            msg = 'Unable to use tally arithmetic with Tally ID="{0}" ' \
                  'since it does not contain any results.'.format(self.id)
            raise ValueError(msg)

        cv.check_type('filter1', filter1, Filter)
        cv.check_type('filter2', filter2, Filter)

        # Check that the filters exist in the tally and are not the same
        if filter1 == filter2:
            msg = 'Unable to swap a filter with itself'
            raise ValueError(msg)
        elif filter1 not in self.filters:
            msg = 'Unable to swap "{0}" filter1 in Tally ID="{1}" since it ' \
                  'does not contain such a filter'.format(filter1.type, self.id)
            raise ValueError(msg)
        elif filter2 not in self.filters:
            msg = 'Unable to swap "{0}" filter2 in Tally ID="{1}" since it ' \
                  'does not contain such a filter'.format(filter2.type, self.id)
            raise ValueError(msg)

        # Swap the filters in the copied version of this Tally
        filter1_index = self.filters.index(filter1)
        filter2_index = self.filters.index(filter2)
        self.filters[filter1_index] = filter2
        self.filters[filter2_index] = filter1

        # Update the strides for each of the filters
        stride = self.num_nuclides * self.num_scores
        for filter in reversed(self.filters):
            filter.stride = stride
            stride *= filter.num_bins

        # Construct lists of tuples for the bins in each of the two filters
        filters = [filter1.type, filter2.type]
        if filter1.type == 'distribcell':
            filter1_bins = np.arange(filter.num_bins)
        else:
            filter1_bins = [(filter1.get_bin(i)) for i in range(filter1.num_bins)]

        if filter2.type == 'distribcell':
            filter2_bins = np.arange(filter2.num_bins)
        else:
            filter2_bins = [filter2.get_bin(i) for i in range(filter2.num_bins)]

        # Adjust the mean data array to relect the new filter order
        if self.mean is not None:
            for bin1, bin2 in itertools.product(filter1_bins, filter2_bins):
                filter_bins = [(bin1,), (bin2,)]
                data = self.get_values(
                    filters=filters, filter_bins=filter_bins, value='mean')
                indices = self.get_filter_indices(filters, filter_bins)
                self._mean[indices, :, :] = data

        # Adjust the std_dev data array to relect the new filter order
        if self.std_dev is not None:
            for bin1, bin2 in itertools.product(filter1_bins, filter2_bins):
                filter_bins = [(bin1,), (bin2,)]
                data = self.get_values(
                    filters=filters, filter_bins=filter_bins, value='std_dev')
                indices = self.get_filter_indices(filters, filter_bins)
                self._std_dev[indices, :, :] = data

    def _swap_nuclides(self, nuclide1, nuclide2):
        """Reverse the ordering of two nuclides in this tally

        This is a helper method for tally arithmetic which helps align the data
        in two tallies with shared nuclides. This method reverses the order of
        the two nuclides in place.

        Parameters
        ----------
        nuclide1 : Nuclide
            The nuclide to swap with nuclide2

        nuclide2 : Nuclide
            The nuclide to swap with nuclide1

        Raises
        ------
        ValueError
            If this is a derived tally or this method is called before the tally
            is populated with data by the StatePoint.read_results() method.

        """

        # Check that results have been read
        if not self.derived and self.sum is None:
            msg = 'Unable to use tally arithmetic with Tally ID="{0}" ' \
                  'since it does not contain any results.'.format(self.id)
            raise ValueError(msg)

        cv.check_type('nuclide1', nuclide1, Nuclide)
        cv.check_type('nuclide2', nuclide2, Nuclide)

        # Check that the nuclides exist in the tally and are not the same
        if nuclide1 == nuclide2:
            msg = 'Unable to swap a nuclide with itself'
            raise ValueError(msg)
        elif nuclide1 not in self.nuclides:
            msg = 'Unable to swap nuclide1 "{0}" in Tally ID="{1}" since it ' \
                  'does not contain such a nuclide'\
                  .format(nuclide1.name, self.id)
            raise ValueError(msg)
        elif nuclide2 not in self.nuclides:
            msg = 'Unable to swap "{0}" nuclide2 in Tally ID="{1}" since it ' \
                  'does not contain such a nuclide'\
                  .format(nuclide2.name, self.id)
            raise ValueError(msg)

        # Swap the nuclides in the Tally
        nuclide1_index = self.get_nuclide_index(nuclide1)
        nuclide2_index = self.get_nuclide_index(nuclide2)
        self.nuclides[nuclide1_index] = nuclide2
        self.nuclides[nuclide2_index] = nuclide1

        # Adjust the mean data array to relect the new nuclide order
        if self.mean is not None:
            nuclide1_mean = self._mean[:, nuclide1_index, :].copy()
            nuclide2_mean = self._mean[:, nuclide2_index, :].copy()
            self._mean[:, nuclide2_index, :] = nuclide1_mean
            self._mean[:, nuclide1_index, :] = nuclide2_mean

        # Adjust the std_dev data array to relect the new nuclide order
        if self.std_dev is not None:
            nuclide1_std_dev = self._std_dev[:, nuclide1_index, :].copy()
            nuclide2_std_dev = self._std_dev[:, nuclide2_index, :].copy()
            self._std_dev[:, nuclide2_index, :] = nuclide1_std_dev
            self._std_dev[:, nuclide1_index, :] = nuclide2_std_dev

    def _swap_scores(self, score1, score2):
        """Reverse the ordering of two scores in this tally

        This is a helper method for tally arithmetic which helps align the data
        in two tallies with shared scores. This method reverses the order
        of the two scores in place.

        Parameters
        ----------
        score1 : str or CrossScore
            The score to swap with score2

        score2 : str or CrossScore
            The score to swap with score1

        Raises
        ------
        ValueError
            If this is a derived tally or this method is called before the tally
            is populated with data by the StatePoint.read_results() method.

        """

        # Check that results have been read
        if not self.derived and self.sum is None:
            msg = 'Unable to use tally arithmetic with Tally ID="{0}" ' \
                  'since it does not contain any results.'.format(self.id)
            raise ValueError(msg)

        # Check that the scores are valid
        if not isinstance(score1, (basestring, CrossScore)):
            msg = 'Unable to swap score1 "{0}" in Tally ID="{1}" since it is ' \
                  'not a string or CrossScore'.format(score1, self.id)
            raise ValueError(msg)
        elif not isinstance(score2, (basestring, CrossScore)):
            msg = 'Unable to swap score2 "{0}" in Tally ID="{1}" since it is ' \
                  'not a string or CrossScore'.format(score2, self.id)
            raise ValueError(msg)

        # Check that the scores exist in the tally and are not the same
        if score1 == score2:
            msg = 'Unable to swap a score with itself'
            raise ValueError(msg)
        elif score1 not in self.scores:
            msg = 'Unable to swap score1 "{0}" in Tally ID="{1}" since it ' \
                  'does not contain such a score'.format(score1, self.id)
            raise ValueError(msg)
        elif score2 not in self.scores:
            msg = 'Unable to swap score2 "{0}" in Tally ID="{1}" since it ' \
                  'does not contain such a score'.format(score2, self.id)
            raise ValueError(msg)

        # Swap the scores in the Tally
        score1_index = self.get_score_index(score1)
        score2_index = self.get_score_index(score2)
        self.scores[score1_index] = score2
        self.scores[score2_index] = score1

        # Adjust the mean data array to relect the new nuclide order
        if self.mean is not None:
            score1_mean = self._mean[:, :, score1_index].copy()
            score2_mean = self._mean[:, :, score2_index].copy()
            self._mean[:, :, score2_index] = score1_mean
            self._mean[:, :, score1_index] = score2_mean

        # Adjust the std_dev data array to relect the new nuclide order
        if self.std_dev is not None:
            score1_std_dev = self._std_dev[:, :, score1_index].copy()
            score2_std_dev = self._std_dev[:, :, score2_index].copy()
            self._std_dev[:, :, score2_index] = score1_std_dev
            self._std_dev[:, :, score1_index] = score2_std_dev

    def swap_nuclides(self, nuclide1, nuclide2):
        """Reverse the ordering of two nuclides in this tally

        This is a helper method for tally arithmetic which helps align the data
        in two tallies with shared nuclides. This method reverses the order of
        the two nuclides in place.

        Parameters
        ----------
        nuclide1 : Nuclide
            The nuclide to swap with nuclide2

        nuclide2 : Nuclide
            The nuclide to swap with nuclide1

        Raises
        ------
        ValueError
            If this is a derived tally or this method is called before the tally
            is populated with data.

        """

        # Check that results have been read
        if not self.derived and self.sum is None:
            msg = 'Unable to use tally arithmetic with Tally ID="{0}" ' \
                  'since it does not contain any results.'.format(self.id)
            raise ValueError(msg)

        # Swap the nuclides in the Tally
        nuclide1_index = self.nuclides.index(nuclide1)
        nuclide2_index = self.nuclides.index(nuclide2)
        self.nuclides[nuclide1_index] = nuclide2
        self.nuclides[nuclide2_index] = nuclide1

        # Copy the tally data
        self_mean = copy.deepcopy(self.mean)
        self_std_dev = copy.deepcopy(self.std_dev)

        # Swap nuclide 1 in place of nuclide 2
        self._mean = np.delete(self.mean, nuclide2_index, axis=1)
        self._mean = np.insert(self.mean, nuclide2_index,
                               self_mean[:,nuclide1_index,:], axis=1)
        self._std_dev = np.delete(self.std_dev, nuclide2_index, axis=1)
        self._std_dev = np.insert(self.std_dev, nuclide2_index,
                                  self_mean[:,nuclide1_index,:], axis=1)

        # Swap nuclide 2 in place of nuclide 1
        self._mean = np.delete(self.mean, nuclide1_index, axis=1)
        self._mean = np.insert(self.mean, nuclide1_index,
                               self_mean[:,nuclide2_index,:], axis=1)
        self._std_dev = np.delete(self.std_dev, nuclide1_index, axis=1)
        self._std_dev = np.insert(self.std_dev, nuclide1_index,
                                  self_mean[:,nuclide2_index,:], axis=1)

    def swap_scores(self, score1, score2):
        """Reverse the ordering of two scores in this tally

        This is a helper method for tally arithmetic which helps align the data
        in two tallies with shared scores. This method copies reverses the order
        of the two scores in place.

        Parameters
        ----------
        score1 : Score
            The score to swap with score2

        score2 : Score
            The score to swap with score1

        Raises
        ------
        ValueError
            If this is a derived tally or this method is called before the tally
            is populated with data.

        """

        # Check that results have been read
        if not self.derived and self.sum is None:
            msg = 'Unable to use tally arithmetic with Tally ID="{0}" ' \
                  'since it does not contain any results.'.format(self.id)
            raise ValueError(msg)

        # Swap the scores in the Tally
        score1_index = self.scores.index(score1)
        score2_index = self.scores.index(score2)
        self.scores[score1_index] = score2
        self.scores[score2_index] = score1

        # Copy the tally data
        self_mean = copy.deepcopy(self.mean)
        self_std_dev = copy.deepcopy(self.std_dev)

        # Swap score 1 in place of score 2
        self._mean = np.delete(self.mean, score2_index, axis=2)
        self._mean = np.insert(self.mean, score2_index,
                               self_mean[:,:,score1_index], axis=2)
        self._std_dev = np.delete(self.std_dev, score2_index, axis=2)
        self._std_dev = np.insert(self.std_dev, score2_index,
                                  self_mean[:,:,score1_index], axis=2)

        # Swap score 2 in place of score 1
        self._mean = np.delete(self.mean, score1_index, axis=2)
        self._mean = np.insert(self.mean, score1_index,
                               self_mean[:,:,score2_index], axis=2)
        self._std_dev = np.delete(self.std_dev, score1_index, axis=2)
        self._std_dev = np.insert(self.std_dev, score1_index,
                                  self_mean[:,:,score2_index], axis=2)

    def __add__(self, other):
        """Adds this tally to another tally or scalar value.

        This method builds a new tally with data that is the sum of this
        tally's data and that from the other tally or scalar value. If the
        filters, scores and nuclides in the two tallies are not the same, then
        they are combined in all possible ways in the new derived tally.

        Uncertainty propagation is used to compute the standard deviation
        for the new tally's data. It is important to note that this makes
        the assumption that the tally data is independently distributed.
        In most use cases, this is *not* true and may lead to under-prediction
        of the uncertainty. The uncertainty propagation model is from the
        following source:

        https://en.wikipedia.org/wiki/Propagation_of_uncertainty

        Parameters
        ----------
        other : Tally or Real
            The tally or scalar value to add to this tally

        Returns
        -------
        Tally
            A new derived tally which is the sum of this tally and the other
            tally or scalar value in the addition.

        Raises
        ------
        ValueError
            When this method is called before the Tally is populated with data.

        """

        # Check that results have been read
        if not self.derived and self.sum is None:
            msg = 'Unable to use tally arithmetic with Tally ID="{0}" ' \
                  'since it does not contain any results.'.format(self.id)
            raise ValueError(msg)

        if isinstance(other, Tally):
            new_tally = self.hybrid_product(other, binary_op='+')
<<<<<<< HEAD

            # If both tally operands were sparse, sparsify the new tally
            if self.sparse and other.sparse:
                new_tally.sparse = True
=======
>>>>>>> 990e7eba

        elif isinstance(other, Real):
            new_tally = Tally(name='derived')
            new_tally._derived = True
            new_tally.with_batch_statistics = True
            new_tally.name = self.name
            new_tally._mean = self.mean + other
            new_tally._std_dev = self.std_dev
            new_tally.estimator = self.estimator
            new_tally.with_summary = self.with_summary
            new_tally.num_realization = self.num_realizations

            for filter in self.filters:
                new_tally.add_filter(filter)
            for nuclide in self.nuclides:
                new_tally.add_nuclide(nuclide)
            for score in self.scores:
                new_tally.add_score(score)

            # If this tally operand is sparse, sparsify the new tally
            new_tally.sparse = self.sparse

        else:
            msg = 'Unable to add "{0}" to Tally ID="{1}"'.format(other, self.id)
            raise ValueError(msg)

        return new_tally

    def __sub__(self, other):
        """Subtracts another tally or scalar value from this tally.

        This method builds a new tally with data that is the difference of
        this tally's data and that from the other tally or scalar value. If the
        filters, scores and nuclides in the two tallies are not the same, then
        they are combined in all possible ways in the new derived tally.

        Uncertainty propagation is used to compute the standard deviation
        for the new tally's data. It is important to note that this makes
        the assumption that the tally data is independently distributed.
        In most use cases, this is *not* true and may lead to under-prediction
        of the uncertainty. The uncertainty propagation model is from the
        following source:

        https://en.wikipedia.org/wiki/Propagation_of_uncertainty

        Parameters
        ----------
        other : Tally or Real
            The tally or scalar value to subtract from this tally

        Returns
        -------
        Tally
            A new derived tally which is the difference of this tally and the
            other tally or scalar value in the subtraction.

        Raises
        ------
        ValueError
            When this method is called before the Tally is populated with data.

        """

        # Check that results have been read
        if not self.derived and self.sum is None:
            msg = 'Unable to use tally arithmetic with Tally ID="{0}" ' \
                  'since it does not contain any results.'.format(self.id)
            raise ValueError(msg)

        if isinstance(other, Tally):
            new_tally = self.hybrid_product(other, binary_op='-')
<<<<<<< HEAD

            # If both tally operands were sparse, sparsify the new tally
            if self.sparse and other.sparse:
                new_tally.sparse = True
=======
>>>>>>> 990e7eba

        elif isinstance(other, Real):
            new_tally = Tally(name='derived')
            new_tally._derived = True
            new_tally.name = self.name
            new_tally._mean = self.mean - other
            new_tally._std_dev = self.std_dev
            new_tally.estimator = self.estimator
            new_tally.with_summary = self.with_summary
            new_tally.num_realization = self.num_realizations

            for filter in self.filters:
                new_tally.add_filter(filter)
            for nuclide in self.nuclides:
                new_tally.add_nuclide(nuclide)
            for score in self.scores:
                new_tally.add_score(score)

            # If this tally operand is sparse, sparsify the new tally
            new_tally.sparse = self.sparse

        else:
            msg = 'Unable to subtract "{0}" from Tally ' \
                  'ID="{1}"'.format(other, self.id)
            raise ValueError(msg)

        return new_tally

    def __mul__(self, other):
        """Multiplies this tally with another tally or scalar value.

        This method builds a new tally with data that is the product of
        this tally's data and that from the other tally or scalar value. If the
        filters, scores and nuclides in the two tallies are not the same, then
        they are combined in all possible ways in the new derived tally.

        Uncertainty propagation is used to compute the standard deviation
        for the new tally's data. It is important to note that this makes
        the assumption that the tally data is independently distributed.
        In most use cases, this is *not* true and may lead to under-prediction
        of the uncertainty. The uncertainty propagation model is from the
        following source:

        https://en.wikipedia.org/wiki/Propagation_of_uncertainty

        Parameters
        ----------
        other : Tally or Real
            The tally or scalar value to multiply with this tally

        Returns
        -------
        Tally
            A new derived tally which is the product of this tally and the
            other tally or scalar value in the multiplication.

        Raises
        ------
        ValueError
            When this method is called before the Tally is populated with data.

        """

        # Check that results have been read
        if not self.derived and self.sum is None:
            msg = 'Unable to use tally arithmetic with Tally ID="{0}" ' \
                  'since it does not contain any results.'.format(self.id)
            raise ValueError(msg)

        if isinstance(other, Tally):
            new_tally = self.hybrid_product(other, binary_op='*')
<<<<<<< HEAD

            # If original tally operands were sparse, sparsify the new tally
            if self.sparse and other.sparse:
                new_tally.sparse = True
=======
>>>>>>> 990e7eba

        elif isinstance(other, Real):
            new_tally = Tally(name='derived')
            new_tally._derived = True
            new_tally.name = self.name
            new_tally._mean = self.mean * other
            new_tally._std_dev = self.std_dev * np.abs(other)
            new_tally.estimator = self.estimator
            new_tally.with_summary = self.with_summary
            new_tally.num_realization = self.num_realizations

            for filter in self.filters:
                new_tally.add_filter(filter)
            for nuclide in self.nuclides:
                new_tally.add_nuclide(nuclide)
            for score in self.scores:
                new_tally.add_score(score)

            # If this tally operand is sparse, sparsify the new tally
            new_tally.sparse = self.sparse

        else:
            msg = 'Unable to multiply Tally ID="{0}" ' \
                  'by "{1}"'.format(self.id, other)
            raise ValueError(msg)

        return new_tally

    def __truediv__(self, other):
        """Divides this tally by another tally or scalar value.

        This method builds a new tally with data that is the dividend of
        this tally's data and that from the other tally or scalar value. If the
        filters, scores and nuclides in the two tallies are not the same, then
        they are combined in all possible ways in the new derived tally.

        Uncertainty propagation is used to compute the standard deviation
        for the new tally's data. It is important to note that this makes
        the assumption that the tally data is independently distributed.
        In most use cases, this is *not* true and may lead to under-prediction
        of the uncertainty. The uncertainty propagation model is from the
        following source:

        https://en.wikipedia.org/wiki/Propagation_of_uncertainty

        Parameters
        ----------
        other : Tally or Real
            The tally or scalar value to divide this tally by

        Returns
        -------
        Tally
            A new derived tally which is the dividend of this tally and the
            other tally or scalar value in the division.

        Raises
        ------
        ValueError
            When this method is called before the Tally is populated with data.

        """

        # Check that results have been read
        if not self.derived and self.sum is None:
            msg = 'Unable to use tally arithmetic with Tally ID="{0}" ' \
                  'since it does not contain any results.'.format(self.id)
            raise ValueError(msg)

        if isinstance(other, Tally):
            new_tally = self.hybrid_product(other, binary_op='/')
<<<<<<< HEAD

            # If original tally operands were sparse, sparsify the new tally
            if self.sparse and other.sparse:
                new_tally.sparse = True
=======
>>>>>>> 990e7eba

        elif isinstance(other, Real):
            new_tally = Tally(name='derived')
            new_tally._derived = True
            new_tally.name = self.name
            new_tally._mean = self.mean / other
            new_tally._std_dev = self.std_dev * np.abs(1. / other)
            new_tally.estimator = self.estimator
            new_tally.with_summary = self.with_summary
            new_tally.num_realization = self.num_realizations

            for filter in self.filters:
                new_tally.add_filter(filter)
            for nuclide in self.nuclides:
                new_tally.add_nuclide(nuclide)
            for score in self.scores:
                new_tally.add_score(score)

            # If this tally operand is sparse, sparsify the new tally
            new_tally.sparse = self.sparse

        else:
            msg = 'Unable to divide Tally ID="{0}" ' \
                  'by "{1}"'.format(self.id, other)
            raise ValueError(msg)

        return new_tally

    def __div__(self, other):
        return self.__truediv__(other)

    def __pow__(self, power):
        """Raises this tally to another tally or scalar value power.

        This method builds a new tally with data that is the power of
        this tally's data to that from the other tally or scalar value. If the
        filters, scores and nuclides in the two tallies are not the same, then
        they are combined in all possible ways in the new derived tally.

        Uncertainty propagation is used to compute the standard deviation
        for the new tally's data. It is important to note that this makes
        the assumption that the tally data is independently distributed.
        In most use cases, this is *not* true and may lead to under-prediction
        of the uncertainty. The uncertainty propagation model is from the
        following source:

        https://en.wikipedia.org/wiki/Propagation_of_uncertainty

        Parameters
        ----------
        power : Tally or Real
            The tally or scalar value exponent

        Returns
        -------
        Tally
            A new derived tally which is this tally raised to the power of the
            other tally or scalar value in the exponentiation.

        Raises
        ------
        ValueError
            When this method is called before the Tally is populated with data.

        """

        # Check that results have been read
        if not self.derived and self.sum is None:
            msg = 'Unable to use tally arithmetic with Tally ID="{0}" ' \
                  'since it does not contain any results.'.format(self.id)
            raise ValueError(msg)

        if isinstance(power, Tally):
            new_tally = self.hybrid_product(power, binary_op='^')
<<<<<<< HEAD

            # If original tally operands were sparse, sparsify the new tally
            if self.sparse and other.sparse:
                new_tally.sparse = True
=======
>>>>>>> 990e7eba

        elif isinstance(power, Real):
            new_tally = Tally(name='derived')
            new_tally._derived = True
            new_tally.name = self.name
            new_tally._mean = self._mean ** power
            self_rel_err = self.std_dev / self.mean
            new_tally._std_dev = np.abs(new_tally._mean * power * self_rel_err)
            new_tally.estimator = self.estimator
            new_tally.with_summary = self.with_summary
            new_tally.num_realization = self.num_realizations

            for filter in self.filters:
                new_tally.add_filter(filter)
            for nuclide in self.nuclides:
                new_tally.add_nuclide(nuclide)
            for score in self.scores:
                new_tally.add_score(score)

            # If original tally was sparse, sparsify the exponentiated tally
            new_tally.sparse = self.sparse

        else:
            msg = 'Unable to raise Tally ID="{0}" to ' \
                  'power "{1}"'.format(self.id, power)
            raise ValueError(msg)

        return new_tally

    def __radd__(self, other):
        """Right addition with a scalar value.

        This reverses the operands and calls the __add__ method.

        Parameters
        ----------
        other : Integer or Real
            The scalar value to add to this tally

        Returns
        -------
        Tally
            A new derived tally of this tally added with the scalar value.

        """

        return self + other

    def __rsub__(self, other):
        """Right subtraction from a scalar value.

        This reverses the operands and calls the __sub__ method.

        Parameters
        ----------
        other : Integer or Real
            The scalar value to subtract this tally from

        Returns
        -------
        Tally
            A new derived tally of this tally subtracted from the scalar value.

        """

        return -1. * self + other

    def __rmul__(self, other):
        """Right multiplication with a scalar value.

        This reverses the operands and calls the __mul__ method.

        Parameters
        ----------
        other : Integer or Real
            The scalar value to multiply with this tally

        Returns
        -------
        Tally
            A new derived tally of this tally multiplied by the scalar value.

        """

        return self * other

    def __rdiv__(self, other):
        """Right division with a scalar value.

        This reverses the operands and calls the __div__ method.

        Parameters
        ----------
        other : Integer or Real
            The scalar value to divide by this tally

        Returns
        -------
        Tally
            A new derived tally of the scalar value divided by this tally.

        """

        return other * self**-1

    def __pos__(self):
        """The absolute value of this tally.

        Returns
        -------
        Tally
            A new derived tally which is the absolute value of this tally.

        """

        new_tally = copy.deepcopy(self)
        new_tally._mean = np.abs(new_tally.mean)
        return new_tally

    def __neg__(self):
        """The negated value of this tally.

        Returns
        -------
        Tally
            A new derived tally which is the negated value of this tally.

        """

        new_tally = self * -1
        return new_tally

    def get_slice(self, scores=[], filters=[], filter_bins=[], nuclides=[]):
        """Build a sliced tally for the specified filters, scores and nuclides.

        This method constructs a new tally to encapsulate a subset of the data
        represented by this tally. The subset of data to include in the tally
        slice is determined by the scores, filters and nuclides specified in
        the input parameters.

        Parameters
        ----------
        scores : list of str
            A list of one or more score strings
            (e.g., ['absorption', 'nu-fission']; default is [])
        filters : list of str
            A list of filter type strings
            (e.g., ['mesh', 'energy']; default is [])
        filter_bins : list of Iterables
            A list of the filter bins corresponding to the filter_types
            parameter (e.g., [(1,), (0., 0.625e-6)]; default is []). Each bin
            in the list is the integer ID for 'material', 'surface', 'cell',
            'cellborn', and 'universe' Filters. Each bin is an integer for the
            cell instance ID for 'distribcell Filters. Each bin is a 2-tuple of
            floats for 'energy' and 'energyout' filters corresponding to the
            energy boundaries of the bin of interest.  The bin is a (x,y,z)
            3-tuple for 'mesh' filters corresponding to the mesh cell of
            interest. The order of the bins in the list must correspond to the
            filter_types parameter.
        nuclides : list of str
            A list of nuclide name strings
            (e.g., ['U-235', 'U-238']; default is [])

        Returns
        -------
        Tally
            A new tally which encapsulates the subset of data requested in the
            order each filter, nuclide and score is listed in the parameters.

        Raises
        ------
        ValueError
            When this method is called before the Tally is populated with data.

        """

        # Ensure that the tally has data
        if not self.derived and self.sum is None:
            msg = 'Unable to use tally arithmetic with Tally ID="{0}" ' \
                  'since it does not contain any results.'.format(self.id)
            raise ValueError(msg)

        new_tally = copy.deepcopy(self)
        new_tally.sparse = False

        if self.sum is not None:
            new_sum = self.get_values(scores, filters, filter_bins,
                                      nuclides, 'sum')
            new_tally.sum = new_sum
        if self.sum_sq is not None:
            new_sum_sq = self.get_values(scores, filters, filter_bins,
                                         nuclides, 'sum_sq')
            new_tally.sum_sq = new_sum_sq
        if self.mean is not None:
            new_mean = self.get_values(scores, filters, filter_bins,
                                       nuclides, 'mean')
            new_tally._mean = new_mean
        if self.std_dev is not None:
            new_std_dev = self.get_values(scores, filters, filter_bins,
                                          nuclides, 'std_dev')
            new_tally._std_dev = new_std_dev

        # SCORES
        if scores:
            score_indices = []

            # Determine the score indices from any of the requested scores
            for score in self.scores:
                if score not in scores:
                    score_index = self.get_score_index(score)
                    score_indices.append(score_index)

            # Loop over indices in reverse to remove excluded scores
            for score_index in reversed(score_indices):
                new_tally.remove_score(self.scores[score_index])

        # NUCLIDES
        if nuclides:
            nuclide_indices = []

            # Determine the nuclide indices from any of the requested nuclides
            for nuclide in self.nuclides:
                if nuclide.name not in nuclides:
                    nuclide_index = self.get_nuclide_index(nuclide.name)
                    nuclide_indices.append(nuclide_index)

            # Loop over indices in reverse to remove excluded Nuclides
            for nuclide_index in reversed(nuclide_indices):
                new_tally.remove_nuclide(self.nuclides[nuclide_index])

        # FILTERS
        if filters:

            # Determine the filter indices from any of the requested filters
            for i, filter_type in enumerate(filters):
                filter = new_tally.find_filter(filter_type)

                # Remove and/or reorder filter bins to user specifications
                bin_indices = []

                for filter_bin in filter_bins[i]:
                    bin_index = filter.get_bin_index(filter_bin)
                    if filter_type in ['energy', 'energyout']:
                        bin_indices.extend([bin_index, bin_index+1])
                    elif filter_type == 'distribcell':
                        indices = [(bin,) for bin in range(filter.num_bins)]
                        bin_indices.extend(indices)
                    else:
                        bin_indices.append(bin_index)

                filter.bins = filter.bins[bin_indices]
                filter.num_bins = len(filter_bins[i])

        # Correct each Filter's stride
        stride = new_tally.num_nuclides * new_tally.num_scores
        for filter in reversed(new_tally.filters):
            filter.stride = stride
            stride *= filter.num_bins

        # If original tally was sparse, sparsify the sliced tally
        new_tally.sparse = self.sparse
        return new_tally

    def summation(self, scores=[], filter_type=None,
                  filter_bins=[], nuclides=[], remove_filter=False):
        """Vectorized sum of tally data across scores, filter bins and/or
        nuclides using tally addition.

        This method constructs a new tally to encapsulate the sum of the data
        represented by the summation of the data in this tally. The tally data
        sum is determined by the scores, filter bins and nuclides specified
        in the input parameters.

        Parameters
        ----------
        scores : list of str
            A list of one or more score strings to sum across
            (e.g., ['absorption', 'nu-fission']; default is [])
        filter_type : str
            A filter type string (e.g., 'cell', 'energy') corresponding to the
            filter bins to sum across
        filter_bins : Iterable of Integral or tuple
            A list of the filter bins corresponding to the filter_type parameter
            Each bin in the list is the integer ID for 'material', 'surface',
            'cell', 'cellborn', and 'universe' Filters. Each bin is an integer
            for the cell instance ID for 'distribcell Filters. Each bin is a
            2-tuple of floats for 'energy' and 'energyout' filters corresponding
            to the energy boundaries of the bin of interest. Each bin is an
            (x,y,z) 3-tuple for 'mesh' filters corresponding to the mesh cell of
            interest.
        nuclides : list of str
            A list of nuclide name strings to sum across
            (e.g., ['U-235', 'U-238']; default is [])
        remove_filter : bool
            If a filter is being summed over, this bool indicates whether to
            remove that filter in the returned tally. Default is False.

        Returns
        -------
        Tally
            A new tally which encapsulates the sum of data requested.
        """

        # If user did not specify any scores, do not sum across scores
        if len(scores) == 0:
            scores = [[]]
        # Sum across any scores specified by the user
        else:
            scores = [[score] for score in scores]

        # If user did not specify any nuclides, do not sum across nuclides
        if len(nuclides) == 0:
            nuclides = [[]]
        # Sum across any nuclides specified by the user
        else:
            nuclides = [[nuclide] for nuclide in nuclides]

        # Sum across any filter bins specified by the user
        if filter_type in _FILTER_TYPES:

            # If user did not specify filter bins, sum across all bins
            if len(filter_bins) == 0:
                filter = self.find_filter(filter_type)
                filter_bins = [[(filter.get_bin(i),)] for i in range(filter.num_bins)]
            else:
                filter_bins = [[(filter_bin,)] for filter_bin in filter_bins]

            filters = [[filter_type]]
        # If user did not specify a filter type, do not sum across filter bins
        else:
            filter_bins = [[]]
            filters = [[]]

        # Initialize Tally sum
        tally_sum = 0

        # Iterate over all Tally slice operands in summation
        prod = [scores, filters, filter_bins, nuclides]
        summed_filters = defaultdict(list)
        for scores, filters, filter_bins, nuclides in itertools.product(*prod):
            tally_slice = self.get_slice(scores, filters, filter_bins, nuclides)

            # Remove filters summed across to avoid bulky CrossFilters
            if filter_type:
                filter = tally_slice.find_filter(filter_type)
                tally_slice.remove_filter(filter)
                summed_filters[filter_type].append(filter)

            # Accumulate this Tally slice into the Tally sum
            tally_sum += tally_slice

        # Add back the filter(s) which were summed across to derived tally,
        # if filter bins were input; otherwise, leave out summed filter(s)
        if remove_filter and filter_type is not None:
            # Rename tally sum indicating a summation over a particular filter
            tally_sum.name = 'sum({0}, {1})'.format(self.name, filter_type)
        else:
            for summed_filter_type in summed_filters:
                filters = summed_filters[summed_filter_type]
                for i in range(1, len(filters)):
                    filters[i] = CrossFilter(filters[i-1], filters[i], '+')
                tally_sum.add_filter(filters[-1])

        # If original tally was sparse, sparsify the tally summation
        tally_sum.sparse = self.sparse
        return tally_sum

    def diagonalize_filter(self, new_filter):
        """Diagonalize the tally data array along a new axis of filter bins.

        This is a helper method for the tally arithmetic methods. This method
        adds the new filter to a derived tally constructed copied from this one.
        The data in the derived tally arrays is "diagonalized" along the bins in
        the new filter. This functionality is used by the openmc.mgxs module; to
        transport-correct scattering matrices by subtracting a 'scatter-P1'
        reaction rate tally with an energy filter from an 'scatter' reaction
        rate tally with both energy and energyout filters.

        Parameters
        ----------
        new_filter : Filter
            The filter along which to diagonalize the data in the new

        Returns
        -------
        Tally
            A new derived Tally with data diagaonalized along the new filter.

        """

        cv.check_type('new_filter', new_filter, Filter)

        if new_filter in self.filters:
            msg = 'Unable to diagonalize Tally ID="{0}" which already ' \
                  'contains a "{1}" filter'.format(self.id, new_filter.type)
            raise ValueError(msg)

        # Add the new filter to a copy of this Tally
        new_tally = copy.deepcopy(self)
        new_tally.add_filter(new_filter)

        # Determine the shape of data in the new diagonalized Tally
        num_filter_bins = new_tally.num_filter_bins
        num_nuclides = new_tally.num_nuclides
<<<<<<< HEAD
        num_score_bins = new_tally.num_score_bins
=======
        num_scores = new_tally.num_scores
        new_shape = (num_filter_bins, num_nuclides, num_scores)
>>>>>>> 990e7eba

        # Determine "base" indices along the new "diagonal", and the factor
        # by which the "base" indices should be repeated to account for all
        # other filter bins in the diagonalized tally
        indices = np.arange(0, new_filter.num_bins**2, new_filter.num_bins+1)
        diag_factor = int(self.num_filter_bins / new_filter.num_bins)
        diag_indices = np.zeros(self.num_filter_bins, dtype=np.int)

        # Determine the filter indices along the new "diagonal"
        for i in range(diag_factor):
            start = i * new_filter.num_bins
            end = (i+1) * new_filter.num_bins
            diag_indices[start:end] = indices + (i * new_filter.num_bins**2)

        # Inject this Tally's data along the diagonal of the diagonalized Tally
        if self.sum is not None:
            new_tally._sum = np.zeros(new_tally.shape, dtype=np.float64)
            new_tally._sum[diag_indices, :, :] = self.sum
        if self.sum_sq is not None:
            new_tally._sum_sq = np.zeros(new_tally.shape, dtype=np.float64)
            new_tally._sum_sq[diag_indices, :, :] = self.sum_sq
        if self.mean is not None:
            new_tally._mean = np.zeros(new_tally.shape, dtype=np.float64)
            new_tally._mean[diag_indices, :, :] = self.mean
        if self.std_dev is not None:
            new_tally._std_dev = np.zeros(new_tally.shape, dtype=np.float64)
            new_tally._std_dev[diag_indices, :, :] = self.std_dev

        # Correct each Filter's stride
        stride = new_tally.num_nuclides * new_tally.num_scores
        for filter in reversed(new_tally.filters):
            filter.stride = stride
            stride *= filter.num_bins

        # If original tally was sparse, sparsify the diagonalized tally
        new_tally.sparse = self.sparse
        return new_tally


class TalliesFile(object):
    """Tallies file used for an OpenMC simulation. Corresponds directly to the
    tallies.xml input file.

    """

    def __init__(self):
        # Initialize TalliesFile class attributes
        self._tallies = []
        self._meshes = []
        self._tallies_file = ET.Element("tallies")

    @property
    def tallies(self):
        return self._tallies

    @property
    def meshes(self):
        return self._meshes

    def add_tally(self, tally, merge=False):
        """Add a tally to the file

        Parameters
        ----------
        tally : Tally
            Tally to add to file

        merge : bool
            Indicate whether the tally should be merged with an existing tally,
            if possible. Defaults to False.

        """

        if not isinstance(tally, Tally):
            msg = 'Unable to add a non-Tally "{0}" to the TalliesFile'.format(tally)
            raise ValueError(msg)

        if merge:
            merged = False

            # Look for a tally to merge with this one
            for i, tally2 in enumerate(self._tallies):

                # If a mergeable tally is found
                if tally2.can_merge(tally):
                    # Replace tally 2 with the merged tally
                    merged_tally = tally2.merge(tally)
                    self._tallies[i] = merged_tally
                    merged = True
                    break

            # If not mergeable tally was found, simply add this tally
            if not merged:
                self._tallies.append(tally)

        else:
            self._tallies.append(tally)

    def remove_tally(self, tally):
        """Remove a tally from the file

        Parameters
        ----------
        tally : Tally
            Tally to remove

        """

        self._tallies.remove(tally)

    def merge_tallies(self):
        """Merge any mergeable tallies together. Note that n-way merges are
        possible.

        """

        for i, tally1 in enumerate(self._tallies):
            for j, tally2 in enumerate(self._tallies):
                # Do not merge the same tally with itself
                if i == j:
                    continue

                # If the two tallies are mergeable
                if tally1.can_merge(tally2):
                    # Replace tally 1 with the merged tally
                    merged_tally = tally1.merge(tally2)
                    self._tallies[i] = merged_tally

                    # Remove tally 2 since it is no longer needed
                    self._tallies.pop(j)

                    # Continue iterating from the first loop
                    break

    def add_mesh(self, mesh):
        """Add a mesh to the file

        Parameters
        ----------
        mesh : openmc.mesh.Mesh
            Mesh to add to the file

        """

        if not isinstance(mesh, Mesh):
            msg = 'Unable to add a non-Mesh "{0}" to the TalliesFile'.format(mesh)
            raise ValueError(msg)

        self._meshes.append(mesh)

    def remove_mesh(self, mesh):
        """Remove a mesh from the file

        Parameters
        ----------
        mesh : openmc.mesh.Mesh
            Mesh to remove from the file

        """

        self._meshes.remove(mesh)

    def _create_tally_subelements(self):
        for tally in self._tallies:
            xml_element = tally.get_tally_xml()
            self._tallies_file.append(xml_element)

    def _create_mesh_subelements(self):
        for mesh in self._meshes:
            if len(mesh._name) > 0:
                self._tallies_file.append(ET.Comment(mesh._name))

            xml_element = mesh.get_mesh_xml()
            self._tallies_file.append(xml_element)

    def export_to_xml(self):
        """Create a tallies.xml file that can be used for a simulation.

        """

        # Reset xml element tree
        self._tallies_file.clear()

        self._create_mesh_subelements()
        self._create_tally_subelements()

        # Clean the indentation in the file to be user-readable
        clean_xml_indentation(self._tallies_file)

        # Write the XML Tree to the tallies.xml file
        tree = ET.ElementTree(self._tallies_file)
        tree.write("tallies.xml", xml_declaration=True,
                             encoding='utf-8', method="xml")<|MERGE_RESOLUTION|>--- conflicted
+++ resolved
@@ -25,9 +25,6 @@
 # "Static" variable for auto-generated Tally IDs
 AUTO_TALLY_ID = 10000
 
-<<<<<<< HEAD
-_PRODUCT_TYPES = ['tensor', 'entrywise']
-=======
 # The tally arithmetic product types. The tensor product performs the full
 # cross product of the data in two tallies with respect to a specified axis
 # (filters, nuclides, or scores). The entrywise product performs the arithmetic
@@ -35,7 +32,6 @@
 # specified axis.
 _PRODUCT_TYPES = ['tensor', 'entrywise']
 
->>>>>>> 990e7eba
 
 def reset_auto_tally_id():
     global AUTO_TALLY_ID
@@ -280,7 +276,7 @@
 
     @property
     def shape(self):
-        return (self.num_filter_bins, self.num_nuclides, self.num_score_bins)
+        return (self.num_filter_bins, self.num_nuclides, self.num_scores)
 
     @property
     def estimator(self):
@@ -316,17 +312,8 @@
             sum_sq = data['sum_sq']
 
             # Reshape the results arrays
-<<<<<<< HEAD
             sum = np.reshape(sum, self.shape)
             sum_sq = np.reshape(sum_sq, self.shape)
-=======
-            new_shape = (nonzero(self.num_filter_bins),
-                         nonzero(self.num_nuclides),
-                         nonzero(self.num_scores))
-
-            sum = np.reshape(sum, new_shape)
-            sum_sq = np.reshape(sum_sq, new_shape)
->>>>>>> 990e7eba
 
             # Set the data for this Tally
             self._sum = sum
@@ -1518,22 +1505,6 @@
             # Pickle the Tally results to a file
             pickle.dump(tally_results, open(filename, 'wb'))
 
-<<<<<<< HEAD
-    def hybrid_product(self, other, binary_op, filter_product='None',
-                        nuclide_product='None', score_product='None'):
-        """Combines filters, scores and nuclides with another tally.
-
-        This is a helper method for the tally arithmetic methods. It is called a
-        "hybrid product" because it performs a combination of tensor
-        (or Kronecker) and entrywise (or Hadamard) products. The filters,
-        nuclides, and scores from both tallies are combined using an entrywise
-        (or Hadamard) product on matching filters. By default, if all nuclides
-        are identical in the two tallies, the entrywise product is performed
-        across nuclides; else the tensor product is performed. By default, if all
-        scores are identical in the two tallies, the entrywise product is
-        performed across scores; else the tensor product is performed. Users can
-        also call the method explicitly and specify the desired product.
-=======
     def hybrid_product(self, other, binary_op, filter_product=None,
                         nuclide_product=None, score_product=None):
         """Combines filters, scores and nuclides with another tally.
@@ -1548,7 +1519,6 @@
         all scores are identical in the two tallies, the entrywise product is
         performed across scores; else the tensor product is performed. Users
         can also call the method explicitly and specify the desired product.
->>>>>>> 990e7eba
 
         Parameters
         ----------
@@ -1556,30 +1526,17 @@
             The tally on the right hand side of the hybrid product
         binary_op : {'+', '-', '*', '/', '^'}
             The binary operation in the hybrid product
-<<<<<<< HEAD
-        filter_product : str, optional
-            The type of product (tensor or entrywise) to be performed between
-            filter data. The default is the entrywise product. Currently only
-            the entrywise product is supported since a tally cannot contain
-            two of the same tallies.
-        nuclide_product : str, optional
-=======
         filter_product : {'tensor', 'entrywise' or None}
             The type of product (tensor or entrywise) to be performed between
             filter data. The default is the entrywise product. Currently only
             the entrywise product is supported since a tally cannot contain
             two of the same filter.
         nuclide_product : {'tensor', 'entrywise' or None}
->>>>>>> 990e7eba
             The type of product (tensor or entrywise) to be performed between
             nuclide data. The default is the entrywise product if all nuclides
             between the two tallies are the same; otherwise the default is
             the tensor product.
-<<<<<<< HEAD
-        score_product : str, optional
-=======
         score_product : {'tensor', 'entrywise' or None}
->>>>>>> 990e7eba
             The type of product (tensor or entrywise) to be performed between
             score data. The default is the entrywise product if all scores
             between the two tallies are the same; otherwise the default is
@@ -1599,17 +1556,6 @@
         """
 
         # Set default value for filter product if it was not set
-<<<<<<< HEAD
-        if filter_product == 'None':
-            filter_product = 'entrywise'
-        elif filter_product == 'tensor':
-            msg = 'Unable to perform Tally arithmetic with a tensor product' \
-                  'for the filter data as this not currently supported.'
-            raise ValueError(msg)
-
-        # Set default value for nuclide product if it was not set
-        if nuclide_product == 'None':
-=======
         if filter_product is None:
             filter_product = 'entrywise'
         elif filter_product == 'tensor':
@@ -1619,18 +1565,13 @@
 
         # Set default value for nuclide product if it was not set
         if nuclide_product is None:
->>>>>>> 990e7eba
             if self.nuclides == other.nuclides:
                 nuclide_product = 'entrywise'
             else:
                 nuclide_product = 'tensor'
 
         # Set default value for score product if it was not set
-<<<<<<< HEAD
-        if score_product == 'None':
-=======
         if score_product is None:
->>>>>>> 990e7eba
             if self.scores == other.scores:
                 score_product = 'entrywise'
             else:
@@ -1658,26 +1599,16 @@
 
         # Query the mean and std dev so the tally data is read in from file
         # if it has not already been read in.
-<<<<<<< HEAD
-        self.mean
-        self.std_dev
-        other.mean
-        other.std_dev
-=======
         self.mean, self.std_dev, other.mean, other.std_dev
->>>>>>> 990e7eba
 
         # Create copies of self and other tallies to rearrange for tally
         # arithmetic
         self_copy = copy.deepcopy(self)
         other_copy = copy.deepcopy(other)
 
-<<<<<<< HEAD
         self_copy.sparse = False
         other_copy.sparse = False
 
-=======
->>>>>>> 990e7eba
         # Align the tally data based on desired hybrid product
         data = self_copy._align_tally_data(other_copy, filter_product,
                                            nuclide_product, score_product)
@@ -1729,11 +1660,7 @@
         # Add filters to the new tally
         if filter_product == 'entrywise':
             for self_filter in self_copy.filters:
-<<<<<<< HEAD
-                new_tally.filters.append(self_filter)
-=======
                 new_tally.add_filter(self_filter)
->>>>>>> 990e7eba
         else:
             all_filters = [self_copy.filters, other_copy.filters]
             for self_filter, other_filter in itertools.product(*all_filters):
@@ -1743,36 +1670,19 @@
         # Add nuclides to the new tally
         if nuclide_product == 'entrywise':
             for self_nuclide in self_copy.nuclides:
-<<<<<<< HEAD
-                new_tally.nuclides.append(self_nuclide)
+                new_tally.add_nuclide(self_nuclide)
         else:
             all_nuclides = [self_copy.nuclides, other_copy.nuclides]
             for self_nuclide, other_nuclide in itertools.product(*all_nuclides):
                 new_nuclide = \
                     CrossNuclide(self_nuclide, other_nuclide, binary_op)
-=======
-                new_tally.add_nuclide(self_nuclide)
-        else:
-            all_nuclides = [self_copy.nuclides, other_copy.nuclides]
-            for self_nuclide, other_nuclide in itertools.product(*all_nuclides):
-                new_nuclide = CrossNuclide(self_nuclide, other_nuclide, binary_op)
->>>>>>> 990e7eba
                 new_tally.add_nuclide(new_nuclide)
 
         # Add scores to the new tally
         if score_product == 'entrywise':
-<<<<<<< HEAD
-            new_tally.num_score_bins = self_copy.num_score_bins
             for self_score in self_copy.scores:
                 new_tally.add_score(self_score)
         else:
-            new_tally.num_score_bins = \
-                self_copy.num_score_bins * other_copy.num_score_bins
-=======
-            for self_score in self_copy.scores:
-                new_tally.add_score(self_score)
-        else:
->>>>>>> 990e7eba
             all_scores = [self_copy.scores, other_copy.scores]
             for self_score, other_score in itertools.product(*all_scores):
                 new_score = CrossScore(self_score, other_score, binary_op)
@@ -1801,17 +1711,6 @@
         ----------
         other : Tally
             The tally to outer product with this tally
-<<<<<<< HEAD
-        filter_product : str
-            The type of product (tensor or entrywise) to be performed between
-            filter data.
-        nuclide_product : str
-            The type of product (tensor or entrywise) to be performed between
-            nuclide data.
-        score_product : str
-            The type of product (tensor or entrywise) to be performed between
-            score data.
-=======
         filter_product : {'entrywise'}
             The type of product to be performed between filter data. Currently,
             only the entrywise product is supported for the filter product.
@@ -1821,8 +1720,6 @@
         score_product : {'tensor', 'entrywise'}
             The type of product (tensor or entrywise) to be performed between
             score data.
-
->>>>>>> 990e7eba
         Returns
         -------
         dict
@@ -1831,15 +1728,10 @@
         """
 
         # Get the set of filters that each tally is missing
-<<<<<<< HEAD
         other_missing_filters = \
             set(self.filters).difference(set(other.filters))
         self_missing_filters = \
             set(other.filters).difference(set(self.filters))
-=======
-        other_missing_filters = set(self.filters).difference(set(other.filters))
-        self_missing_filters = set(other.filters).difference(set(self.filters))
->>>>>>> 990e7eba
 
         # Add filters present in self but not in other to other
         for filter in other_missing_filters:
@@ -1861,16 +1753,11 @@
 
             # If necessary, swap other filter
             if other_index != i:
-<<<<<<< HEAD
-                other.swap_filters(filter, other.filters[i], inplace=True)
-=======
                 other._swap_filters(filter, other.filters[i])
->>>>>>> 990e7eba
 
         # Repeat and tile the data by nuclide in preparation for performing
         # the tensor product across nuclides.
         if nuclide_product == 'tensor':
-<<<<<<< HEAD
             self._mean = \
                 np.repeat(self.mean, other.num_nuclides, axis=1)
             self._std_dev = \
@@ -1897,73 +1784,35 @@
                     np.insert(other.mean, other.num_nuclides, 0, axis=1)
                 other._std_dev = \
                     np.insert(other.std_dev, other.num_nuclides, 0, axis=1)
-=======
-            self._mean = np.repeat(self.mean, other.num_nuclides, axis=1)
-            self._std_dev = np.repeat(self.std_dev, other.num_nuclides, axis=1)
-            other._mean = np.tile(other.mean, (1, self.num_nuclides, 1))
-            other._std_dev = np.tile(other.std_dev, (1, self.num_nuclides, 1))
-
-        # Add nuclides to each tally such that each tally contains the complete
-        # set of nuclides necessary to perform an entrywise product. New nuclides
-        # added to a tally will have all their scores set to zero.
-        else:
-
-            # Get the set of nuclides that each tally is missing
-            other_missing_nuclides = set(self.nuclides).difference(set(other.nuclides))
-            self_missing_nuclides = set(other.nuclides).difference(set(self.nuclides))
-
-            # Add nuclides present in self but not in other to other
-            for nuclide in other_missing_nuclides:
-                other._mean = np.insert(other.mean, other.num_nuclides, 0, axis=1)
-                other._std_dev = np.insert(other.std_dev, other.num_nuclides, 0, axis=1)
->>>>>>> 990e7eba
                 other.add_nuclide(nuclide)
 
             # Add nuclides present in other but not in self to self
             for nuclide in self_missing_nuclides:
-<<<<<<< HEAD
                 self._mean = \
                     np.insert(self.mean, self.num_nuclides, 0, axis=1)
                 self._std_dev = \
                     np.insert(self.std_dev, self.num_nuclides, 0, axis=1)
-=======
-                self._mean = np.insert(self.mean, self.num_nuclides, 0, axis=1)
-                self._std_dev = np.insert(self.std_dev, self.num_nuclides, 0, axis=1)
->>>>>>> 990e7eba
                 self.add_nuclide(nuclide)
 
             # Align other nuclides with self nuclides
             for i, nuclide in enumerate(self.nuclides):
-<<<<<<< HEAD
-                other_index = other.nuclides.index(nuclide)
-
-                # If necessary, swap other nuclide
-                if other_index != i:
-                     other.swap_nuclides(nuclide, other.nuclides[i])
-=======
                 other_index = other.get_nuclide_index(nuclide)
 
                 # If necessary, swap other nuclide
                 if other_index != i:
                     other._swap_nuclides(nuclide, other.nuclides[i])
->>>>>>> 990e7eba
 
         # Repeat and tile the data by score in preparation for performing
         # the tensor product across scores.
         if score_product == 'tensor':
-<<<<<<< HEAD
-            self._mean = \
-                np.repeat(self.mean, other.num_score_bins, axis=2)
-            self._std_dev = \
-                np.repeat(self.std_dev, other.num_score_bins, axis=2)
-            other._mean = \
-                np.tile(other.mean, (1, 1, self.num_score_bins))
-            other._std_dev = \
-                np.tile(other.std_dev, (1, 1, self.num_score_bins))
-
-        # Add scores to each tally such that each tally contains the complete
-        # set of scores necessary to perform an entrywise product. New scores
-        # added to a tally will be set to zero.
+            self._mean = np.repeat(self.mean, other.num_scores, axis=2)
+            self._std_dev = np.repeat(self.std_dev, other.num_scores, axis=2)
+            other._mean = np.tile(other.mean, (1, 1, self.num_scores))
+            other._std_dev = np.tile(other.std_dev, (1, 1, self.num_scores))
+
+        # Add scores to each tally such that each tally contains the complete set
+        # of scores necessary to perform an entrywise product. New scores added
+        # to a tally will be set to zero.
         else:
 
             # Get the set of scores that each tally is missing
@@ -1974,43 +1823,14 @@
 
             # Add scores present in self but not in other to other
             for score in other_missing_scores:
-                other._mean = \
-                    np.insert(other.mean, other.num_score_bins, 0, axis=2)
-                other._std_dev = \
-                    np.insert(other.std_dev, other.num_score_bins, 0, axis=2)
-=======
-            self._mean = np.repeat(self.mean, other.num_scores, axis=2)
-            self._std_dev = np.repeat(self.std_dev, other.num_scores, axis=2)
-            other._mean = np.tile(other.mean, (1, 1, self.num_scores))
-            other._std_dev = np.tile(other.std_dev, (1, 1, self.num_scores))
-
-        # Add scores to each tally such that each tally contains the complete set
-        # of scores necessary to perform an entrywise product. New scores added
-        # to a tally will be set to zero.
-        else:
-
-            # Get the set of scores that each tally is missing
-            other_missing_scores = set(self.scores).difference(set(other.scores))
-            self_missing_scores = set(other.scores).difference(set(self.scores))
-
-            # Add scores present in self but not in other to other
-            for score in other_missing_scores:
                 other._mean = np.insert(other.mean, other.num_scores, 0, axis=2)
                 other._std_dev = np.insert(other.std_dev, other.num_scores, 0, axis=2)
->>>>>>> 990e7eba
                 other.add_score(score)
 
             # Add scores present in other but not in self to self
             for score in self_missing_scores:
-<<<<<<< HEAD
-                self._mean = \
-                    np.insert(self.mean, self.num_score_bins, 0, axis=2)
-                self._std_dev = \
-                    np.insert(self.std_dev, self.num_score_bins, 0, axis=2)
-=======
                 self._mean = np.insert(self.mean, self.num_scores, 0, axis=2)
                 self._std_dev = np.insert(self.std_dev, self.num_scores, 0, axis=2)
->>>>>>> 990e7eba
                 self.add_score(score)
 
             # Align other scores with self scores
@@ -2019,47 +1839,20 @@
 
                 # If necessary, swap other score
                 if other_index != i:
-<<<<<<< HEAD
-                    other.swap_scores(score, other.scores[i])
-
-        # Correct the stride for other filters
-        stride = other.num_nuclides * other.num_score_bins
-=======
                     other._swap_scores(score, other.scores[i])
 
         # Correct the stride for other filters
         stride = other.num_nuclides * other.num_scores
->>>>>>> 990e7eba
         for filter in reversed(other.filters):
             filter.stride = stride
             stride *= filter.num_bins
 
         # Correct the stride for self filters
-<<<<<<< HEAD
-        stride = self.num_nuclides * self.num_score_bins
-=======
         stride = self.num_nuclides * self.num_scores
->>>>>>> 990e7eba
         for filter in reversed(self.filters):
             filter.stride = stride
             stride *= filter.num_bins
 
-<<<<<<< HEAD
-        # Deep copy the mean and std dev data
-        self_mean = copy.deepcopy(self.mean)
-        self_std_dev = copy.deepcopy(self.std_dev)
-        other_mean = copy.deepcopy(other.mean)
-        other_std_dev = copy.deepcopy(other.std_dev)
-
-        data = {}
-        data['self'] = {}
-        data['other'] = {}
-        data['self']['mean'] = self_mean
-        data['other']['mean'] = other_mean
-        data['self']['std. dev.'] = self_std_dev
-        data['other']['std. dev.'] = other_std_dev
-
-=======
         data = {}
         data['self'] = {}
         data['other'] = {}
@@ -2067,7 +1860,6 @@
         data['other']['mean'] = other.mean
         data['self']['std. dev.'] = self.std_dev
         data['other']['std. dev.'] = other.std_dev
->>>>>>> 990e7eba
         return data
 
     def _swap_filters(self, filter1, filter2):
@@ -2176,7 +1968,7 @@
         ------
         ValueError
             If this is a derived tally or this method is called before the tally
-            is populated with data by the StatePoint.read_results() method.
+            is populated with data.
 
         """
 
@@ -2243,7 +2035,7 @@
         ------
         ValueError
             If this is a derived tally or this method is called before the tally
-            is populated with data by the StatePoint.read_results() method.
+            is populated with data.
 
         """
 
@@ -2296,116 +2088,6 @@
             self._std_dev[:, :, score2_index] = score1_std_dev
             self._std_dev[:, :, score1_index] = score2_std_dev
 
-    def swap_nuclides(self, nuclide1, nuclide2):
-        """Reverse the ordering of two nuclides in this tally
-
-        This is a helper method for tally arithmetic which helps align the data
-        in two tallies with shared nuclides. This method reverses the order of
-        the two nuclides in place.
-
-        Parameters
-        ----------
-        nuclide1 : Nuclide
-            The nuclide to swap with nuclide2
-
-        nuclide2 : Nuclide
-            The nuclide to swap with nuclide1
-
-        Raises
-        ------
-        ValueError
-            If this is a derived tally or this method is called before the tally
-            is populated with data.
-
-        """
-
-        # Check that results have been read
-        if not self.derived and self.sum is None:
-            msg = 'Unable to use tally arithmetic with Tally ID="{0}" ' \
-                  'since it does not contain any results.'.format(self.id)
-            raise ValueError(msg)
-
-        # Swap the nuclides in the Tally
-        nuclide1_index = self.nuclides.index(nuclide1)
-        nuclide2_index = self.nuclides.index(nuclide2)
-        self.nuclides[nuclide1_index] = nuclide2
-        self.nuclides[nuclide2_index] = nuclide1
-
-        # Copy the tally data
-        self_mean = copy.deepcopy(self.mean)
-        self_std_dev = copy.deepcopy(self.std_dev)
-
-        # Swap nuclide 1 in place of nuclide 2
-        self._mean = np.delete(self.mean, nuclide2_index, axis=1)
-        self._mean = np.insert(self.mean, nuclide2_index,
-                               self_mean[:,nuclide1_index,:], axis=1)
-        self._std_dev = np.delete(self.std_dev, nuclide2_index, axis=1)
-        self._std_dev = np.insert(self.std_dev, nuclide2_index,
-                                  self_mean[:,nuclide1_index,:], axis=1)
-
-        # Swap nuclide 2 in place of nuclide 1
-        self._mean = np.delete(self.mean, nuclide1_index, axis=1)
-        self._mean = np.insert(self.mean, nuclide1_index,
-                               self_mean[:,nuclide2_index,:], axis=1)
-        self._std_dev = np.delete(self.std_dev, nuclide1_index, axis=1)
-        self._std_dev = np.insert(self.std_dev, nuclide1_index,
-                                  self_mean[:,nuclide2_index,:], axis=1)
-
-    def swap_scores(self, score1, score2):
-        """Reverse the ordering of two scores in this tally
-
-        This is a helper method for tally arithmetic which helps align the data
-        in two tallies with shared scores. This method copies reverses the order
-        of the two scores in place.
-
-        Parameters
-        ----------
-        score1 : Score
-            The score to swap with score2
-
-        score2 : Score
-            The score to swap with score1
-
-        Raises
-        ------
-        ValueError
-            If this is a derived tally or this method is called before the tally
-            is populated with data.
-
-        """
-
-        # Check that results have been read
-        if not self.derived and self.sum is None:
-            msg = 'Unable to use tally arithmetic with Tally ID="{0}" ' \
-                  'since it does not contain any results.'.format(self.id)
-            raise ValueError(msg)
-
-        # Swap the scores in the Tally
-        score1_index = self.scores.index(score1)
-        score2_index = self.scores.index(score2)
-        self.scores[score1_index] = score2
-        self.scores[score2_index] = score1
-
-        # Copy the tally data
-        self_mean = copy.deepcopy(self.mean)
-        self_std_dev = copy.deepcopy(self.std_dev)
-
-        # Swap score 1 in place of score 2
-        self._mean = np.delete(self.mean, score2_index, axis=2)
-        self._mean = np.insert(self.mean, score2_index,
-                               self_mean[:,:,score1_index], axis=2)
-        self._std_dev = np.delete(self.std_dev, score2_index, axis=2)
-        self._std_dev = np.insert(self.std_dev, score2_index,
-                                  self_mean[:,:,score1_index], axis=2)
-
-        # Swap score 2 in place of score 1
-        self._mean = np.delete(self.mean, score1_index, axis=2)
-        self._mean = np.insert(self.mean, score1_index,
-                               self_mean[:,:,score2_index], axis=2)
-        self._std_dev = np.delete(self.std_dev, score1_index, axis=2)
-        self._std_dev = np.insert(self.std_dev, score1_index,
-                                  self_mean[:,:,score2_index], axis=2)
-
     def __add__(self, other):
         """Adds this tally to another tally or scalar value.
 
@@ -2449,13 +2131,10 @@
 
         if isinstance(other, Tally):
             new_tally = self.hybrid_product(other, binary_op='+')
-<<<<<<< HEAD
 
             # If both tally operands were sparse, sparsify the new tally
             if self.sparse and other.sparse:
                 new_tally.sparse = True
-=======
->>>>>>> 990e7eba
 
         elif isinstance(other, Real):
             new_tally = Tally(name='derived')
@@ -2527,13 +2206,10 @@
 
         if isinstance(other, Tally):
             new_tally = self.hybrid_product(other, binary_op='-')
-<<<<<<< HEAD
 
             # If both tally operands were sparse, sparsify the new tally
             if self.sparse and other.sparse:
                 new_tally.sparse = True
-=======
->>>>>>> 990e7eba
 
         elif isinstance(other, Real):
             new_tally = Tally(name='derived')
@@ -2605,13 +2281,10 @@
 
         if isinstance(other, Tally):
             new_tally = self.hybrid_product(other, binary_op='*')
-<<<<<<< HEAD
 
             # If original tally operands were sparse, sparsify the new tally
             if self.sparse and other.sparse:
                 new_tally.sparse = True
-=======
->>>>>>> 990e7eba
 
         elif isinstance(other, Real):
             new_tally = Tally(name='derived')
@@ -2683,13 +2356,10 @@
 
         if isinstance(other, Tally):
             new_tally = self.hybrid_product(other, binary_op='/')
-<<<<<<< HEAD
 
             # If original tally operands were sparse, sparsify the new tally
             if self.sparse and other.sparse:
                 new_tally.sparse = True
-=======
->>>>>>> 990e7eba
 
         elif isinstance(other, Real):
             new_tally = Tally(name='derived')
@@ -2764,13 +2434,10 @@
 
         if isinstance(power, Tally):
             new_tally = self.hybrid_product(power, binary_op='^')
-<<<<<<< HEAD
 
             # If original tally operands were sparse, sparsify the new tally
             if self.sparse and other.sparse:
                 new_tally.sparse = True
-=======
->>>>>>> 990e7eba
 
         elif isinstance(power, Real):
             new_tally = Tally(name='derived')
@@ -3175,12 +2842,8 @@
         # Determine the shape of data in the new diagonalized Tally
         num_filter_bins = new_tally.num_filter_bins
         num_nuclides = new_tally.num_nuclides
-<<<<<<< HEAD
-        num_score_bins = new_tally.num_score_bins
-=======
         num_scores = new_tally.num_scores
         new_shape = (num_filter_bins, num_nuclides, num_scores)
->>>>>>> 990e7eba
 
         # Determine "base" indices along the new "diagonal", and the factor
         # by which the "base" indices should be repeated to account for all
