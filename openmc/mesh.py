--- conflicted
+++ resolved
@@ -157,13 +157,8 @@
     def type(self, meshtype):
         cv.check_type('type for mesh ID="{0}"'.format(self._id),
                    meshtype, basestring)
-<<<<<<< HEAD
         cv.check_value('type for mesh ID="{0}"'.format(self._id),
-                    meshtype, ['rectangular', 'hexagonal'])
-=======
-        check_value('type for mesh ID="{0}"'.format(self._id),
                     meshtype, ['regular'])
->>>>>>> af6c1412
         self._type = meshtype
 
     @dimension.setter
