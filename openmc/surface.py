--- conflicted
+++ resolved
@@ -272,11 +272,7 @@
         name = group['name'][()].decode() if 'name' in group else ''
         surf_type = group['type'][()].decode()
         bc = group['boundary_type'][()].decode()
-<<<<<<< HEAD
-        coeffs = group['coefficients'][()]
-=======
         coeffs = group['coefficients'][...]
->>>>>>> 8e7bf4b1
 
         # Create the Surface based on its type
         if surf_type == 'x-plane':
