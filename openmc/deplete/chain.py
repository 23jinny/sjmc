"""chain module.

This module contains information about a depletion chain.  A depletion chain is
loaded from an .xml file and all the nuclides are linked together.
"""

from io import StringIO
from itertools import chain
import math
import re
from collections import OrderedDict, defaultdict
<<<<<<< HEAD
from collections.abc import Mapping, Iterable
=======
from collections.abc import Mapping
from numbers import Real
>>>>>>> a0bff119
from warnings import warn

from openmc.checkvalue import check_type, check_less_than, check_greater_than
from openmc.data import gnd_name, zam
from .nuclide import FissionYieldDistribution

# Try to use lxml if it is available. It preserves the order of attributes and
# provides a pretty-printer by default. If not available,
# use OpenMC function to pretty print.
try:
    import lxml.etree as ET
    _have_lxml = True
except ImportError:
    import xml.etree.ElementTree as ET
    _have_lxml = False
import scipy.sparse as sp

import openmc.data
from openmc._xml import clean_indentation
from .nuclide import Nuclide, DecayTuple, ReactionTuple


# tuple of (reaction name, possible MT values, (dA, dZ)) where dA is the change
# in the mass number and dZ is the change in the atomic number
_REACTIONS = [
    ('(n,2n)', set(chain([16], range(875, 892))), (-1, 0)),
    ('(n,3n)', {17}, (-2, 0)),
    ('(n,4n)', {37}, (-3, 0)),
    ('(n,gamma)', {102}, (1, 0)),
    ('(n,p)', set(chain([103], range(600, 650))), (0, -1)),
    ('(n,a)', set(chain([107], range(800, 850))), (-3, -2))
]


def replace_missing(product, decay_data):
    """Replace missing product with suitable decay daughter.

    Parameters
    ----------
    product : str
        Name of product in GND format, e.g. 'Y86_m1'.
    decay_data : dict
        Dictionary of decay data

    Returns
    -------
    product : str
        Replacement for missing product in GND format.

    """
    # Determine atomic number, mass number, and metastable state
    Z, A, state = openmc.data.zam(product)
    symbol = openmc.data.ATOMIC_SYMBOL[Z]

    # Replace neutron with proton
    if Z == 0 and A == 1:
        return 'H1'

    # First check if ground state is available
    if state:
        product = '{}{}'.format(symbol, A)

    # Find isotope with longest half-life
    half_life = 0.0
    for nuclide, data in decay_data.items():
        m = re.match(r'{}(\d+)(?:_m\d+)?'.format(symbol), nuclide)
        if m:
            # If we find a stable nuclide, stop search
            if data.nuclide['stable']:
                mass_longest_lived = int(m.group(1))
                break
            if data.half_life.nominal_value > half_life:
                mass_longest_lived = int(m.group(1))
                half_life = data.half_life.nominal_value

    # If mass number of longest-lived isotope is less than that of missing
    # product, assume it undergoes beta-. Otherwise assume beta+.
    beta_minus = (mass_longest_lived < A)

    # Iterate until we find an existing nuclide
    while product not in decay_data:
        if Z > 98:
            Z -= 2
            A -= 4
        else:
            if beta_minus:
                Z += 1
            else:
                Z -= 1
        product = '{}{}'.format(openmc.data.ATOMIC_SYMBOL[Z], A)

    return product


class Chain(object):
    """Full representation of a depletion chain.

    A depletion chain can be created by using the :meth:`from_endf` method which
    requires a list of ENDF incident neutron, decay, and neutron fission product
    yield sublibrary files. The depletion chain used during a depletion
    simulation is indicated by either an argument to
    :class:`openmc.deplete.Operator` or through the
    ``depletion_chain`` item in the :envvar:`OPENMC_CROSS_SECTIONS`
    environment variable.

    Attributes
    ----------
    nuclides : list of openmc.deplete.Nuclide
        Nuclides present in the chain.
    reactions : list of str
        Reactions that are tracked in the depletion chain
    nuclide_dict : OrderedDict of str to int
        Maps a nuclide name to an index in nuclides.
    fission_yields : None or iterable of dict
        List of effective fission yields for materials. Each dictionary
        should be of the form ``{parent: {product: yield}}`` with
        types ``{str: {str: float}}``, where ``yield`` is the fission product
        yield for isotope ``parent`` producing isotope ``product``.
        A single entry indicates yields are constant across all materials.
        Otherwise, an entry can be added for each material to be burned.
        Ordering should be identical to how the operator orders reaction
        rates for burnable materials.
    """

    def __init__(self):
        self.nuclides = []
        self.reactions = []
        self.nuclide_dict = OrderedDict()
        self._fission_yields = None

    def __contains__(self, nuclide):
        return nuclide in self.nuclide_dict

    def __getitem__(self, name):
        """Get a Nuclide by name."""
        return self.nuclides[self.nuclide_dict[name]]

    def __len__(self):
        """Number of nuclides in chain."""
        return len(self.nuclides)

    @classmethod
    def from_endf(cls, decay_files, fpy_files, neutron_files):
        """Create a depletion chain from ENDF files.

        Parameters
        ----------
        decay_files : list of str
            List of ENDF decay sub-library files
        fpy_files : list of str
            List of ENDF neutron-induced fission product yield sub-library files
        neutron_files : list of str
            List of ENDF neutron reaction sub-library files

        """
        chain = cls()

        # Create dictionary mapping target to filename
        print('Processing neutron sub-library files...')
        reactions = {}
        for f in neutron_files:
            evaluation = openmc.data.endf.Evaluation(f)
            name = evaluation.gnd_name
            reactions[name] = {}
            for mf, mt, nc, mod in evaluation.reaction_list:
                if mf == 3:
                    file_obj = StringIO(evaluation.section[3, mt])
                    openmc.data.endf.get_head_record(file_obj)
                    q_value = openmc.data.endf.get_cont_record(file_obj)[1]
                    reactions[name][mt] = q_value

        # Determine what decay and FPY nuclides are available
        print('Processing decay sub-library files...')
        decay_data = {}
        for f in decay_files:
            data = openmc.data.Decay(f)
            # Skip decay data for neutron itself
            if data.nuclide['atomic_number'] == 0:
                continue
            decay_data[data.nuclide['name']] = data

        print('Processing fission product yield sub-library files...')
        fpy_data = {}
        for f in fpy_files:
            data = openmc.data.FissionProductYields(f)
            fpy_data[data.nuclide['name']] = data

        print('Creating depletion_chain...')
        missing_daughter = []
        missing_rx_product = []
        missing_fpy = []
        missing_fp = []

        for idx, parent in enumerate(sorted(decay_data, key=openmc.data.zam)):
            data = decay_data[parent]

            nuclide = Nuclide(parent)

            chain.nuclides.append(nuclide)
            chain.nuclide_dict[parent] = idx

            if not data.nuclide['stable'] and data.half_life.nominal_value != 0.0:
                nuclide.half_life = data.half_life.nominal_value
                nuclide.decay_energy = sum(E.nominal_value for E in
                                           data.average_energies.values())
                sum_br = 0.0
                for i, mode in enumerate(data.modes):
                    type_ = ','.join(mode.modes)
                    if mode.daughter in decay_data:
                        target = mode.daughter
                    else:
                        print('missing {} {} {}'.format(
                            parent, ','.join(mode.modes), mode.daughter))
                        target = replace_missing(mode.daughter, decay_data)

                    # Write branching ratio, taking care to ensure sum is unity
                    br = mode.branching_ratio.nominal_value
                    sum_br += br
                    if i == len(data.modes) - 1 and sum_br != 1.0:
                        br = 1.0 - sum(m.branching_ratio.nominal_value
                                       for m in data.modes[:-1])

                    # Append decay mode
                    nuclide.decay_modes.append(DecayTuple(type_, target, br))

            if parent in reactions:
                reactions_available = set(reactions[parent].keys())
                for name, mts, changes in _REACTIONS:
                    if mts & reactions_available:
                        delta_A, delta_Z = changes
                        A = data.nuclide['mass_number'] + delta_A
                        Z = data.nuclide['atomic_number'] + delta_Z
                        daughter = '{}{}'.format(openmc.data.ATOMIC_SYMBOL[Z], A)

                        if name not in chain.reactions:
                            chain.reactions.append(name)

                        if daughter not in decay_data:
                            missing_rx_product.append((parent, name, daughter))

                        # Store Q value
                        for mt in sorted(mts):
                            if mt in reactions[parent]:
                                q_value = reactions[parent][mt]
                                break
                        else:
                            q_value = 0.0

                        nuclide.reactions.append(ReactionTuple(
                            name, daughter, q_value, 1.0))

                if any(mt in reactions_available for mt in [18, 19, 20, 21, 38]):
                    if parent in fpy_data:
                        q_value = reactions[parent][18]
                        nuclide.reactions.append(
                            ReactionTuple('fission', 0, q_value, 1.0))

                        if 'fission' not in chain.reactions:
                            chain.reactions.append('fission')
                    else:
                        missing_fpy.append(parent)

            if parent in fpy_data:
                fpy = fpy_data[parent]

                if fpy.energies is not None:
                    yield_energies = fpy.energies
                else:
                    yield_energies = [0.0]

                yield_data = {}
                for E, table in zip(yield_energies, fpy.independent):
                    yield_replace = 0.0
                    yields = defaultdict(float)
                    for product, y in table.items():
                        # Handle fission products that have no decay data
                        if product not in decay_data:
                            daughter = replace_missing(product, decay_data)
                            product = daughter
                            yield_replace += y.nominal_value

                        yields[product] += y.nominal_value

                    if yield_replace > 0.0:
                        missing_fp.append((parent, E, yield_replace))
                    yield_data[E] = yields

                nuclide.yield_data = FissionYieldDistribution(yield_data)

        # Display warnings
        if missing_daughter:
            print('The following decay modes have daughters with no decay data:')
            for mode in missing_daughter:
                print('  {}'.format(mode))
            print('')

        if missing_rx_product:
            print('The following reaction products have no decay data:')
            for vals in missing_rx_product:
                print('{} {} -> {}'.format(*vals))
            print('')

        if missing_fpy:
            print('The following fissionable nuclides have no fission product yields:')
            for parent in missing_fpy:
                print('  ' + parent)
            print('')

        if missing_fp:
            print('The following nuclides have fission products with no decay data:')
            for vals in missing_fp:
                print('  {}, E={} eV (total yield={})'.format(*vals))

        return chain

    @classmethod
    def from_xml(cls, filename, fission_q=None):
        """Reads a depletion chain XML file.

        Parameters
        ----------
        filename : str
            The path to the depletion chain XML file.
        fission_q : dict, optional
            Dictionary of nuclides and their fission Q values [eV].
            If not given, values will be pulled from ``filename``

        """
        chain = cls()

        if fission_q is not None:
            check_type("fission_q", fission_q, Mapping)
        else:
            fission_q = {}

        # Load XML tree
        root = ET.parse(str(filename))

        for i, nuclide_elem in enumerate(root.findall('nuclide')):
            this_q = fission_q.get(nuclide_elem.get("name"))

            nuc = Nuclide.from_xml(nuclide_elem, this_q)
            chain.nuclide_dict[nuc.name] = i

            # Check for reaction paths
            for rx in nuc.reactions:
                if rx.type not in chain.reactions:
                    chain.reactions.append(rx.type)

            chain.nuclides.append(nuc)

        return chain

    def export_to_xml(self, filename):
        """Writes a depletion chain XML file.

        Parameters
        ----------
        filename : str
            The path to the depletion chain XML file.

        """

        root_elem = ET.Element('depletion_chain')
        for nuclide in self.nuclides:
            root_elem.append(nuclide.to_xml_element())

        tree = ET.ElementTree(root_elem)
        if _have_lxml:
            tree.write(str(filename), encoding='utf-8', pretty_print=True)
        else:
            clean_indentation(root_elem)
            tree.write(str(filename), encoding='utf-8')

    def get_thermal_fission_yields(self):
        """Return fission yields at lowest incident neutron energy

        Used as the default set of fission yields for :meth:`form_matrix`
        if ``fission_yields`` are not provided

        Returns
        -------
        fission_yields : dict
            Dictionary of ``{parent: {product: f_yield}}``
            where ``parent`` and ``product`` are both string
            names of nuclides with yield data and ``f_yield``
            is a float for the fission yield.
        """
        out = {}
        for nuc in self.nuclides:
            if nuc.yield_data is None:
                continue
            yield_obj = nuc.yield_data[min(nuc.yield_energies)]
            out[nuc.name] = dict(yield_obj)
        return out

    def form_matrix(self, rates, fission_yields=None):
        """Forms depletion matrix.

        Parameters
        ----------
        rates : numpy.ndarray
            2D array indexed by (nuclide, reaction)
        fission_yields : dict, optional
            Option to use a custom set of fission yields. Expected
            to be of the form ``{parent : {product : f_yield}}``
            with string nuclide names for ``parent`` and ``product``,
            and ``f_yield`` as the respective fission yield

        Returns
        -------
        scipy.sparse.csr_matrix
            Sparse matrix representing depletion.

        See Also
        --------
        :meth:`get_thermal_fission_yields`
        """
        matrix = defaultdict(float)
        reactions = set()

        if fission_yields is None:
            fission_yields = self.get_thermal_fission_yields()

        for i, nuc in enumerate(self.nuclides):

            if nuc.n_decay_modes != 0:
                # Decay paths
                # Loss
                decay_constant = math.log(2) / nuc.half_life

                if decay_constant != 0.0:
                    matrix[i, i] -= decay_constant

                # Gain
                for _, target, branching_ratio in nuc.decay_modes:
                    # Allow for total annihilation for debug purposes
                    if target != 'Nothing':
                        branch_val = branching_ratio * decay_constant

                        if branch_val != 0.0:
                            k = self.nuclide_dict[target]
                            matrix[k, i] += branch_val

            if nuc.name in rates.index_nuc:
                # Extract all reactions for this nuclide in this cell
                nuc_ind = rates.index_nuc[nuc.name]
                nuc_rates = rates[nuc_ind, :]

                for r_type, target, _, br in nuc.reactions:
                    # Extract reaction index, and then final reaction rate
                    r_id = rates.index_rx[r_type]
                    path_rate = nuc_rates[r_id]

                    # Loss term -- make sure we only count loss once for
                    # reactions with branching ratios
                    if r_type not in reactions:
                        reactions.add(r_type)
                        if path_rate != 0.0:
                            matrix[i, i] -= path_rate

                    # Gain term; allow for total annihilation for debug purposes
                    if target != 'Nothing':
                        if r_type != 'fission':
                            if path_rate != 0.0:
                                k = self.nuclide_dict[target]
                                matrix[k, i] += path_rate * br
                        else:
                            for product, y in fission_yields[nuc.name].items():
                                yield_val = y * path_rate
                                if yield_val != 0.0:
                                    k = self.nuclide_dict[product]
                                    matrix[k, i] += yield_val

                # Clear set of reactions
                reactions.clear()

        # Use DOK matrix as intermediate representation, then convert to CSR and return
        n = len(self)
        matrix_dok = sp.dok_matrix((n, n))
        dict.update(matrix_dok, matrix)
        return matrix_dok.tocsr()

    def get_capture_branches(self):
        """Return a dictionary with capture branching ratios

        Returns
        -------
        capt :
            nested dict of parent nuclide keys with capture targets and
            branching ratios::

                {"Am241": {"Am242": 0.91, "Am242_m1": 0.09}}

        See Also
        --------
        :meth:`set_capture_branches`

        """

        capt = {}
        for nuclide in self.nuclides:
            nuc_capt = {}
            for rx in nuclide.reactions:
                if rx.type == "(n,gamma)" and rx.branching_ratio != 1.0:
                    nuc_capt[rx.target] = rx.branching_ratio
            if len(nuc_capt) > 0:
                capt[nuclide.name] = nuc_capt
        return capt

    def set_capture_branches(self, branch_ratios, strict=True):
        """Set the capture branching ratios

        To provide a buffer around floating point precisions,
        the sum of all branching ratios from a single parent
        cannot be greater than 1.00001.

        Parameters
        ----------
        branch_ratios : dict of {str: {str: float}}
            Capture branching ratios to be inserted.
            First layer keys are names of parent nuclides, e.g.
            ``"Am241"``. The capture branching ratios for these
            parents will be modified. Corresponding values are
            dictionaries of ``{target: branching_ratio}``
        strict : bool
            If this evalutes to ``True``, then all parents and
            products must exist in the :class:`Chain`. A
            :class:`KeyError` will be raised at the first
            nuclide that does not exist. Otherwise, print
            a warning message for missing parents and/or
            products.

        See Also
        --------
        :meth:`get_capture_branches`
        """

        # Store some useful information through the validation stage

        sums = {}
        capt_ix_map = {}
        grounds = {}

        missing_parents = set()
        missing_products = {}
        no_capture = set()

        # Check for validity before manipulation

        for parent, sub in branch_ratios.items():
            if parent not in self:
                if strict:
                    raise KeyError(parent)
                missing_parents.add(parent)
                continue

            # Make sure all products are present in the chain

            prod_flag = False

            for product in sub:
                if product not in self:
                    if strict:
                        raise KeyError(product)
                    missing_products[parent] = product
                    prod_flag = True
                    break

            if prod_flag:
                continue

            # Make sure this nuclide has capture reactions

            indexes = []
            for ix, rx in enumerate(self[parent].reactions):
                if rx.type == "(n,gamma)":
                    indexes.append(ix)
                    if "_m" not in rx.target:
                        grounds[parent] = rx.target

            if len(indexes) == 0:
                if strict:
                    raise AttributeError(
                        "Nuclide {} does not have capture reactions in "
                        "this {}".format(parent, self.__class__.__name__))
                no_capture.add(parent)
                continue

            capt_ix_map[parent] = indexes

            this_sum = sum(sub.values())
            check_less_than(parent + " ratios", this_sum, 1.00001)
            sums[parent] = this_sum

        if len(missing_parents) > 0:
            warn("The following nuclides were not found in {}: {}".format(
                 self.__class__.__name__, ", ".join(sorted(missing_parents))))

        if len(no_capture) > 0:
            warn("The following nuclides did not have capture reactions: "
                 "{}".format(", ".join(sorted(no_capture))))

        if len(missing_products) > 0:
            tail = ("{} -> {}".format(k, v)
                    for k, v in sorted(missing_products.items()))
            warn("The following products were not found in the {} and "
                 "parents were unmodified: \n{}".format(
                     self.__class__.__name__, ", ".join(tail)))

        # Insert new ReactionTuples with updated branch ratios

        for parent_name, capt_index in capt_ix_map.items():

            parent = self[parent_name]
            new_ratios = branch_ratios[parent_name]
            capt_index = capt_ix_map[parent_name]

            # Assume Q value is independent of target state
            capt_Q = parent.reactions[capt_index[0]].Q

            # Remove existing capture reactions

            for ix in reversed(capt_index):
                parent.reactions.pop(ix)

            all_meta = True

            for tgt, br in new_ratios.items():
                all_meta = all_meta and  ("_m" in tgt)
                parent.reactions.append(ReactionTuple(
                    "(n,gamma)", tgt, capt_Q, br))

            if all_meta and sums[parent_name] != 1.0:
                ground_br = 1.0 - sums[parent_name]
                ground_tgt = grounds.get(parent_name)
                if ground_tgt is None:
                    pz, pa, pm = zam(parent_name)
                    ground_tgt = gnd_name(pz, pa + 1, 0)
                new_ratios[ground_tgt] = ground_br
                parent.reactions.append(ReactionTuple(
                    "(n,gamma)", ground_tgt, capt_Q, ground_br))

<<<<<<< HEAD
    @property
    def fission_yields(self):
        if self._fission_yields is None:
            self._fission_yields = [self.get_thermal_fission_yields()]
        return self._fission_yields

    @fission_yields.setter
    def fission_yields(self, yields):
        if yields is not None:
            if isinstance(yields, Mapping):
                yields = [yields]
            check_type("fission_yields", yields, Iterable, Mapping)
        self._fission_yields = yields
=======
    def validate(self, strict=True, quiet=False, tolerance=1e-4):
        """Search for possible inconsistencies

        The following checks are performed for all nuclides present:

            1) For all non-fission reactions, does the sum of branching
               ratios equal about one?
            2) For fission reactions, does the sum of fission yield
               fractions equal about two?

        Parameters
        ----------
        strict : bool, optional
            Raise exceptions at the first inconsistency if true.
            Otherwise mark a warning
        quiet : bool, optional
            Flag to suppress warnings and return immediately at
            the first inconsistency. Used only if
            ``strict`` does not evaluate to ``True``.
        tolerance : float, optional
            Absolute tolerance for comparisons. Used to compare computed
            value ``x`` to intended value ``y`` as::

                valid = (y - tolerance <= x <= y + tolerance)

        Returns
        -------
        valid : bool
            True if no inconsistencies were found

        Raises
        ------
        ValueError
            If ``strict`` evaluates to ``True`` and an inconistency was
            found

        See Also
        --------
        openmc.deplete.Nuclide.validate
        """
        check_type("tolerance", tolerance, Real)
        check_greater_than("tolerance", tolerance, 0.0, True)
        valid = True
        # Sort through nuclides by name
        for name in sorted(self.nuclide_dict):
            stat = self[name].validate(strict, quiet, tolerance)
            if quiet and not stat:
                return stat
            valid = valid and stat
        return valid
>>>>>>> a0bff119
<|MERGE_RESOLUTION|>--- conflicted
+++ resolved
@@ -9,12 +9,8 @@
 import math
 import re
 from collections import OrderedDict, defaultdict
-<<<<<<< HEAD
 from collections.abc import Mapping, Iterable
-=======
-from collections.abc import Mapping
 from numbers import Real
->>>>>>> a0bff119
 from warnings import warn
 
 from openmc.checkvalue import check_type, check_less_than, check_greater_than
@@ -658,7 +654,6 @@
                 parent.reactions.append(ReactionTuple(
                     "(n,gamma)", ground_tgt, capt_Q, ground_br))
 
-<<<<<<< HEAD
     @property
     def fission_yields(self):
         if self._fission_yields is None:
@@ -672,7 +667,6 @@
                 yields = [yields]
             check_type("fission_yields", yields, Iterable, Mapping)
         self._fission_yields = yields
-=======
     def validate(self, strict=True, quiet=False, tolerance=1e-4):
         """Search for possible inconsistencies
 
@@ -722,5 +716,4 @@
             if quiet and not stat:
                 return stat
             valid = valid and stat
-        return valid
->>>>>>> a0bff119
+        return valid